--- conflicted
+++ resolved
@@ -35,17 +35,10 @@
 }  // namespace mrc::runnable
 namespace mrc::memory {
 class TransientBuffer;
-<<<<<<< HEAD
-}  // namespace mrc::internal::memory
-namespace mrc::internal::runtime {
-class PartitionRuntime;
-}  // namespace mrc::internal::runtime
-=======
 }  // namespace mrc::memory
 namespace mrc::runtime {
-class Partition;
+class PartitionRuntime;
 }  // namespace mrc::runtime
->>>>>>> 3953bb05
 
 namespace mrc::pubsub {
 
