/*
 * SPDX-FileCopyrightText: Copyright (c) 2021-2023, NVIDIA CORPORATION & AFFILIATES. All rights reserved.
 * SPDX-License-Identifier: Apache-2.0
 *
 * Licensed under the Apache License, Version 2.0 (the "License");
 * you may not use this file except in compliance with the License.
 * You may obtain a copy of the License at
 *
 * http://www.apache.org/licenses/LICENSE-2.0
 *
 * Unless required by applicable law or agreed to in writing, software
 * distributed under the License is distributed on an "AS IS" BASIS,
 * WITHOUT WARRANTIES OR CONDITIONS OF ANY KIND, either express or implied.
 * See the License for the specific language governing permissions and
 * limitations under the License.
 */

#include "internal/control_plane/client.hpp"

#include "internal/control_plane/client/connections_manager.hpp"
#include "internal/control_plane/state/root_state.hpp"
#include "internal/grpc/progress_engine.hpp"
#include "internal/grpc/promise_handler.hpp"
#include "internal/runnable/runnable_resources.hpp"
#include "internal/system/system.hpp"

#include "mrc/channel/status.hpp"
#include "mrc/edge/edge_builder.hpp"
#include "mrc/node/operators/broadcast.hpp"
#include "mrc/node/operators/conditional.hpp"
#include "mrc/node/rx_sink.hpp"
#include "mrc/node/writable_entrypoint.hpp"
#include "mrc/options/options.hpp"
#include "mrc/protos/architect.grpc.pb.h"
#include "mrc/protos/architect.pb.h"
#include "mrc/protos/architect_state.pb.h"
#include "mrc/runnable/launch_control.hpp"
#include "mrc/runnable/launcher.hpp"
#include "mrc/runnable/runner.hpp"

#include <google/protobuf/any.pb.h>
#include <grpcpp/completion_queue.h>
#include <grpcpp/grpcpp.h>
#include <grpcpp/security/credentials.h>
#include <rxcpp/rx.hpp>

#include <memory>
#include <ostream>

namespace mrc::control_plane {

Client::Client(runnable::IRunnableResourcesProvider& resources) :
  runnable::RunnableResourcesProvider(resources),
  m_cq(std::make_shared<grpc::CompletionQueue>()),
  m_owns_progress_engine(true)
{}

// Client::Client(resources::PartitionResourceBase& base, std::shared_ptr<grpc::CompletionQueue> cq) :
//   m_cq(std::move(cq)),
//   m_owns_progress_engine(false)
// {}

// Client::Client(resources::PartitionResourceBase& base) :
//   m_cq(std::make_shared<grpc::CompletionQueue>()),
//   m_owns_progress_engine(true)
// {}

Client::~Client()
{
    Service::call_in_destructor();
}

const Client::State& Client::state() const
{
    return m_state;
}

MachineID Client::machine_id() const
{
    return m_machine_id;
}

void Client::do_service_start()
{
    m_launch_options.engine_factory_name = "main";
    m_launch_options.pe_count            = 1;
    m_launch_options.engines_per_pe      = 1;

    auto url = runnable().system().options().architect_url();

    // If no URL is supplied, we are creating a local server
    if (url.empty())
    {
        url = "localhost:13337";
    }

    auto channel = grpc::CreateChannel(url, grpc::InsecureChannelCredentials());
    m_stub       = mrc::protos::Architect::NewStub(channel);

    if (m_owns_progress_engine)
    {
        CHECK(m_cq);
        auto progress_engine  = std::make_unique<rpc::ProgressEngine>(m_cq);
        auto progress_handler = std::make_unique<rpc::PromiseHandler>();

        mrc::make_edge(*progress_engine, *progress_handler);

        m_progress_handler =
            runnable().launch_control().prepare_launcher(launch_options(), std::move(progress_handler))->ignition();
        m_progress_engine =
            runnable().launch_control().prepare_launcher(launch_options(), std::move(progress_engine))->ignition();
    }

    auto prepare_fn = [this](grpc::ClientContext* context) {
        CHECK(m_stub);
        return m_stub->PrepareAsyncEventStream(context, m_cq.get());
    };

    m_response_conditional = std::make_unique<node::Conditional<bool, event_t>>([](const event_t& e) {
        return e.msg.event() == protos::EventType::Response;
    });

    // response handler - optionally add concurrency here
    auto response_handler = std::make_unique<node::RxSink<event_t>>([](event_t event) {
        auto* promise = reinterpret_cast<Promise<protos::Event>*>(event.msg.tag());
        if (promise != nullptr)
        {
            promise->set_value(std::move(event.msg));
        }
    });

    // event handler - optionally add concurrency here
    auto event_handler = std::make_unique<node::RxSink<event_t>>([this](event_t event) {
        this->do_handle_event(event);
    });

    mrc::make_edge(*m_response_conditional->get_source(true), *response_handler);

    mrc::make_edge(*m_response_conditional->get_source(false), *event_handler);

    // make stream and attach event handler
    m_stream = std::make_shared<stream_t::element_type>(prepare_fn, runnable());
    m_stream->attach_to(*m_response_conditional);

    // // Create the stream for events from the server
    // m_state_update_entrypoint = std::make_unique<mrc::node::WritableEntrypoint<const protos::ControlPlaneState>>();
    // m_state_update_stream     = std::make_unique<mrc::node::Broadcast<const protos::ControlPlaneState>>();
    // mrc::make_edge(*m_state_update_entrypoint, *m_state_update_stream);

    // // ensure all downstream event handlers are constructed before constructing and starting the event handler
    // m_connections_update_channel = std::make_unique<mrc::node::WritableEntrypoint<const protos::StateUpdate>>();
    // m_connections_manager        = std::make_unique<client::ConnectionsManager>(*this,
    // *m_connections_update_channel);

    // launch runnables
    m_response_handler =
        runnable().launch_control().prepare_launcher(launch_options(), std::move(response_handler))->ignition();
    m_event_handler =
        runnable().launch_control().prepare_launcher(launch_options(), std::move(event_handler))->ignition();

    // await initialization
    m_writer = m_stream->await_init();

    if (!m_writer)
    {
        forward_state(State::FailedToConnect);
        LOG(FATAL) << "unable to connect to control plane";
    }

    forward_state(State::Connected);
}

void Client::do_service_stop()
{
    m_writer->finish();
    m_writer.reset();
}

void Client::do_service_kill()
{
    m_writer->cancel();
    m_writer.reset();
}

void Client::do_service_await_live()
{
    if (m_owns_progress_engine)
    {
        m_progress_engine->await_live();
        m_progress_handler->await_live();
    }
    m_event_handler->await_live();

    // Finally, await on the connection promise
    m_connected_promise.get_future().wait();
}

void Client::do_service_await_join()
{
    auto status = m_stream->await_fini();
    m_event_handler->await_join();
    // m_connections_update_channel.reset();

    if (m_owns_progress_engine)
    {
        m_cq->Shutdown();
        m_progress_engine->await_join();
        m_progress_handler->await_join();
    }
}

void Client::do_handle_event(event_t& event)
{
    auto saved_event_type = event.msg.event();
    auto saved_event_tag  = event.msg.tag();

    // VLOG(10) << "Client: Start handling event: " << saved_event_type << ". With tag: " << saved_event_tag;

    CHECK_NE(event.msg.event(), protos::EventType::Response) << "Responses should be handled by another node";

    switch (event.msg.event())
    {
    // This is the first event that should be recieved after connecting and sets up the machine ID
    case protos::EventType::ClientEventStreamConnected: {
        protos::ClientConnectedResponse response;
        CHECK(event.msg.message().UnpackTo(&response)) << "Failed to deserialize ClientConnectedResponse";

        // Set the machine id
        m_machine_id = response.machine_id();

        // Set the connected promise to indicate we are live
        m_connected_promise.set_value();

        break;
    }

    case protos::EventType::ServerStateUpdate: {
        VLOG(10) << "Client: ======State Update Start======";

        auto update = std::make_unique<protos::ControlPlaneState>();
        CHECK(event.msg.has_message() && event.msg.message().UnpackTo(update.get()));

        if (!update->workers().entities().empty())
        {
            auto assigned_segments = update->workers().entities().begin()->second.assigned_segment_ids();

            VLOG(10) << "Assigned Segments: " << assigned_segments.size();
        }

        m_state_update_count++;
        m_state_update_sub.get_subscriber().on_next(state::ControlPlaneState(std::move(update)));

        VLOG(10) << "Client: ======State Update End======";

        // DCHECK(m_state_update_entrypoint);
        // CHECK(m_state_update_entrypoint->await_write(std::move(update)) == channel::Status::success);

        // if (update.has_connections())
        // {
        //     DCHECK(m_connections_update_channel);
        //     CHECK(m_connections_update_channel->await_write(std::move(update)) == channel::Status::success);
        // }
        // else
        // {
        //     route_state_update(event.msg.tag(), std::move(update));
        // }
    }
    break;

    default:
        LOG(ERROR) << "event channel not implemented. Not supported event: " << event.msg.event();
    }

<<<<<<< HEAD
    VLOG(10) << "Client: End handling event: " << saved_event_type << ". With tag: " << saved_event_tag;
=======
std::map<InstanceID, std::unique_ptr<client::Instance>> Client::register_ucx_addresses(
    std::vector<std::optional<ucx::UcxResources>>& ucx_resources)
{
    forward_state(State::RegisteringWorkers);
    auto instances = m_connections_manager->register_ucx_addresses(ucx_resources);
    forward_state(State::Operational);
    return instances;
>>>>>>> 3953bb05
}

// InstanceID Client::register_ucx_address(const std::string& worker_address)
// {
//     protos::RegisterWorkersRequest req;

//     req.add_ucx_worker_addresses(worker_address);

//     auto resp = this->await_unary<protos::RegisterWorkersResponse>(protos::ClientUnaryRegisterWorkers,
//     std::move(req));

//     CHECK_EQ(resp->instance_ids_size(), 1);

//     return resp->instance_ids(0);
// }

// std::map<InstanceID, std::unique_ptr<client::Instance>> Client::register_ucx_addresses(
//     std::vector<std::optional<ucx::UcxResources>>& ucx_resources)
// {
//     forward_state(State::RegisteringWorkers);
//     auto instances = m_connections_manager->register_ucx_addresses(ucx_resources);
//     forward_state(State::Operational);
//     return instances;
// }

void Client::forward_state(State state)
{
    std::lock_guard<decltype(m_mutex)> lock(m_mutex);
    CHECK(m_state < state);
    m_state = state;
}

// void Client::route_state_update(std::uint64_t tag, protos::StateUpdate&& update)
// {
//     DCHECK(!m_connections_manager->instance_channels().empty());

//     if (tag == 0)
//     {
//         DVLOG(10) << "broadcasting " << update.service_name() << " update to all instances";
//         for (const auto& [id, instance] : m_connections_manager->instance_channels())
//         {
//             auto copy   = update;
//             auto status = instance->await_write(std::move(copy));
//             LOG_IF(WARNING, status != mrc::channel::Status::success)
//                 << "unable to route update for service: " << update.service_name();
//         }
//     }
//     else
//     {
//         auto instance = m_connections_manager->instance_channels().find(tag);
//         CHECK(instance != m_connections_manager->instance_channels().end());
//         auto status = instance->second->await_write(std::move(update));
//         LOG_IF(WARNING, status != mrc::channel::Status::success)
//             << "unable to route update for service: " << update.service_name();
//     }
// }

// bool Client::has_subscription_service(const std::string& name) const
// {
//     std::lock_guard<decltype(m_mutex)> lock(m_mutex);
//     return contains(m_subscription_services, name);
// }

const mrc::runnable::LaunchOptions& Client::launch_options() const
{
    return m_launch_options;
}

void Client::issue_event(const protos::EventType& event_type)
{
    protos::Event event;
    event.set_event(event_type);
    m_writer->await_write(std::move(event));
}

void Client::request_update()
{
    issue_event(protos::ClientEventRequestStateUpdate);
    // std::lock_guard<decltype(m_mutex)> lock(m_mutex);
    // if (!m_update_in_progress && !m_update_requested)
    // {
    //     m_update_requested = true;
    //     issue_event(protos::ClientEventRequestStateUpdate);
    // }
}

<<<<<<< HEAD
// edge::IWritableAcceptor<const protos::ControlPlaneState>& Client::state_update_stream() const
// {
//     return *m_state_update_stream;
// }

rxcpp::observable<state::ControlPlaneState> Client::state_update_obs() const
{
    // Return the observable but skip the first, default value so we only return values sent from the server
    return m_state_update_sub.get_observable().filter([this](auto& x) {
        return this->m_state_update_count > 0;
    });
}

}  // namespace mrc::internal::control_plane
=======
}  // namespace mrc::control_plane
>>>>>>> 3953bb05
<|MERGE_RESOLUTION|>--- conflicted
+++ resolved
@@ -47,7 +47,7 @@
 #include <memory>
 #include <ostream>
 
-namespace mrc::control_plane {
+namespace mrc::internal::control_plane {
 
 Client::Client(runnable::IRunnableResourcesProvider& resources) :
   runnable::RunnableResourcesProvider(resources),
@@ -271,17 +271,7 @@
         LOG(ERROR) << "event channel not implemented. Not supported event: " << event.msg.event();
     }
 
-<<<<<<< HEAD
     VLOG(10) << "Client: End handling event: " << saved_event_type << ". With tag: " << saved_event_tag;
-=======
-std::map<InstanceID, std::unique_ptr<client::Instance>> Client::register_ucx_addresses(
-    std::vector<std::optional<ucx::UcxResources>>& ucx_resources)
-{
-    forward_state(State::RegisteringWorkers);
-    auto instances = m_connections_manager->register_ucx_addresses(ucx_resources);
-    forward_state(State::Operational);
-    return instances;
->>>>>>> 3953bb05
 }
 
 // InstanceID Client::register_ucx_address(const std::string& worker_address)
@@ -368,7 +358,6 @@
     // }
 }
 
-<<<<<<< HEAD
 // edge::IWritableAcceptor<const protos::ControlPlaneState>& Client::state_update_stream() const
 // {
 //     return *m_state_update_stream;
@@ -382,7 +371,4 @@
     });
 }
 
-}  // namespace mrc::internal::control_plane
-=======
-}  // namespace mrc::control_plane
->>>>>>> 3953bb05
+}  // namespace mrc::control_plane