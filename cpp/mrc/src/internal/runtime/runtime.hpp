--- conflicted
+++ resolved
@@ -33,15 +33,9 @@
 #include <memory>
 #include <vector>
 
-<<<<<<< HEAD
-namespace mrc::internal::resources {
+namespace mrc::resources {
 class SystemResources;
-}  // namespace mrc::internal::resources
-=======
-namespace mrc::resources {
-class Manager;
 }  // namespace mrc::resources
->>>>>>> 3953bb05
 
 namespace mrc::runtime {
 
