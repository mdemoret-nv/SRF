--- conflicted
+++ resolved
@@ -77,11 +77,7 @@
     main.pe_count            = 1;
     main.engines_per_pe      = 1;
 
-<<<<<<< HEAD
-    auto instance    = std::make_unique<PipelineInstance>(m_runtime, m_pipeline, 0);
-=======
-    auto instance    = std::make_unique<PipelineInstance>(m_pipeline, m_resources);
->>>>>>> 59129e86
+    auto instance    = std::make_unique<Instance>(m_pipeline, m_resources);
     auto controller  = std::make_unique<Controller>(std::move(instance));
     m_update_channel = std::make_unique<node::WritableEntrypoint<ControlMessage>>();
 
