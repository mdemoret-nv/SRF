/*
 * SPDX-FileCopyrightText: Copyright (c) 2021-2023, NVIDIA CORPORATION & AFFILIATES. All rights reserved.
 * SPDX-License-Identifier: Apache-2.0
 *
 * Licensed under the Apache License, Version 2.0 (the "License");
 * you may not use this file except in compliance with the License.
 * You may obtain a copy of the License at
 *
 * http://www.apache.org/licenses/LICENSE-2.0
 *
 * Unless required by applicable law or agreed to in writing, software
 * distributed under the License is distributed on an "AS IS" BASIS,
 * WITHOUT WARRANTIES OR CONDITIONS OF ANY KIND, either express or implied.
 * See the License for the specific language governing permissions and
 * limitations under the License.
 */

#include "internal/pipeline/pipeline_instance.hpp"

#include "internal/async_service.hpp"
#include "internal/control_plane/state/root_state.hpp"
#include "internal/pipeline/pipeline_definition.hpp"
#include "internal/resources/partition_resources.hpp"
#include "internal/resources/system_resources.hpp"
#include "internal/runnable/runnable_resources.hpp"
#include "internal/runtime/runtime.hpp"
#include "internal/segment/segment_definition.hpp"
#include "internal/segment/segment_instance.hpp"

#include "mrc/core/addresses.hpp"
#include "mrc/core/task_queue.hpp"
#include "mrc/manifold/interface.hpp"
#include "mrc/segment/segment.hpp"
#include "mrc/segment/utils.hpp"
#include "mrc/types.hpp"
#include "mrc/utils/string_utils.hpp"

#include <boost/fiber/future/future.hpp>
#include <glog/logging.h>

#include <exception>
#include <memory>
#include <ostream>
#include <string>
#include <utility>
#include <vector>

namespace mrc::pipeline {

PipelineInstance::PipelineInstance(runtime::Runtime& runtime,
                                   std::shared_ptr<const PipelineDefinition> definition,
                                   uint64_t instance_id) :
  AsyncService(MRC_CONCAT_STR("PipelineInstance[" << instance_id << "]")),
  runnable::RunnableResourcesProvider(runtime),
  m_runtime(runtime),
  m_definition(std::move(definition)),
  m_instance_id(instance_id)
{
    CHECK(m_definition);
    m_joinable_future = m_joinable_promise.get_future().share();
}

PipelineInstance::~PipelineInstance() = default;

void PipelineInstance::update()
{
    for (const auto& [name, manifold] : m_manifolds)
    {
        manifold->update_inputs();
        manifold->update_outputs();
        manifold->start();
    }
    for (const auto& [address, segment] : m_segments)
    {
        segment->service_start();
        segment->service_await_live();
    }
    mark_joinable();
}

void PipelineInstance::remove_segment(const SegmentAddress& address)
{
    auto search = m_segments.find(address);
    CHECK(search != m_segments.end());
    m_segments.erase(search);
}

void PipelineInstance::join_segment(const SegmentAddress& address)
{
    auto search = m_segments.find(address);
    CHECK(search != m_segments.end());
    search->second->service_await_join();
}

void PipelineInstance::stop_segment(const SegmentAddress& address)
{
    auto search = m_segments.find(address);
    CHECK(search != m_segments.end());

    auto [id, rank]    = segment_address_decode(address);
    const auto& segdef = m_definition->find_segment(id);

    for (const auto& name : segdef->ingress_port_names())
    {
        DVLOG(3) << "Dropping IngressPort for " << ::mrc::segment::info(address) << " on manifold " << name;
        // manifold(name).drop_output(address);
    }

    search->second->service_stop();
}

void PipelineInstance::create_segment(const SegmentAddress& address, std::uint32_t partition_id)
{
    // perform our allocations on the numa domain of the intended target
    // CHECK_LT(partition_id, m_resources->host_resources().size());
    CHECK_LT(partition_id, m_runtime.partition_count());
    m_runtime.partition(partition_id)
        .resources()
        .runnable()
        .main()
        .enqueue([this, address, partition_id] {
            auto search = m_segments.find(address);
            CHECK(search == m_segments.end());

            auto [id, rank] = segment_address_decode(address);
<<<<<<< HEAD
            auto definition = std::static_pointer_cast<const segment::SegmentDefinition>(
                m_definition->find_segment(id));
            auto segment = std::make_unique<segment::SegmentInstance>(m_runtime.partition(partition_id),
                                                                      definition,
                                                                      rank);
=======
            auto definition = m_definition->find_segment(id);
            auto segment    = std::make_unique<segment::SegmentInstance>(definition, rank, *this, partition_id);
>>>>>>> 359b7eb0

            for (const auto& name : definition->egress_port_names())
            {
                VLOG(10) << ::mrc::segment::info(address) << " configuring manifold for egress port " << name;
                std::shared_ptr<manifold::Interface> manifold = get_manifold(name);
                if (!manifold)
                {
                    VLOG(10) << ::mrc::segment::info(address) << " creating manifold for egress port " << name;
                    manifold          = segment->create_manifold(name);
                    m_manifolds[name] = manifold;
                }
                segment->attach_manifold(manifold);
            }

            for (const auto& name : definition->ingress_port_names())
            {
                VLOG(10) << ::mrc::segment::info(address) << " configuring manifold for ingress port " << name;
                std::shared_ptr<manifold::Interface> manifold = get_manifold(name);
                if (!manifold)
                {
                    VLOG(10) << ::mrc::segment::info(address) << " creating manifold for ingress port " << name;
                    manifold          = segment->create_manifold(name);
                    m_manifolds[name] = manifold;
                }
                segment->attach_manifold(manifold);
            }

            m_segments[address] = std::move(segment);
        })
        .get();
}

manifold::Interface& PipelineInstance::manifold(const PortName& port_name)
{
    auto manifold = get_manifold(port_name);
    CHECK(manifold);
    return *manifold;
}

std::shared_ptr<manifold::Interface> PipelineInstance::get_manifold(const PortName& port_name)
{
    auto search = m_manifolds.find(port_name);
    if (search == m_manifolds.end())
    {
        return nullptr;
    }

    return m_manifolds.at(port_name);
}

void PipelineInstance::mark_joinable()
{
    if (!m_joinable)
    {
        m_joinable = true;
        m_joinable_promise.set_value();
    }
}

void PipelineInstance::do_service_start(std::stop_token stop_token)
{
    Promise<void> completed_promise;

    // Now, subscribe to the control plane state updates and filter only on updates to this instance ID
    m_runtime.control_plane()
        .state_update_obs()
        .tap([this](const control_plane::state::ControlPlaneState& state) {
            VLOG(10) << "State Update: PipelineInstance[" << m_instance_id << "]";
        })
        .map([this](control_plane::state::ControlPlaneState state) -> control_plane::state::PipelineInstance {
            return state.pipeline_instances().at(m_instance_id);
        })
        .take_while([](control_plane::state::PipelineInstance& state) {
            // Process events until the worker is indicated to be destroyed
            return state.state().status() < control_plane::state::ResourceStatus::Destroyed;
        })
        .subscribe(
            [this](control_plane::state::PipelineInstance state) {
                // Handle updates to the worker
                this->process_state_update(state);
            },
            [this](std::exception_ptr ex_ptr) {
                try
                {
                    std::rethrow_exception(ex_ptr);
                } catch (std::exception ex)
                {
                    LOG(ERROR) << "Error in " << this->debug_prefix() << ex.what();
                }
            },
            [&completed_promise] {
                completed_promise.set_value();
            });

    // Yield until the observable is finished
    completed_promise.get_future().wait();
}

void Instance::do_service_kill()
{
    if (instance.state().status() == control_plane::state::ResourceStatus::Activated)
    {
        // If we are activated, we need to setup the instance and then inform the control plane we are ready
        // Create the manifold objects

        auto request = protos::ResourceUpdateStatusRequest();

        request.set_resource_type("PipelineInstances");
        request.set_resource_id(instance.id());
        request.set_status(protos::ResourceStatus::Ready);

        auto response = m_runtime.control_plane().await_unary<protos::ResourceUpdateStatusResponse>(
            protos::EventType::ClientUnaryResourceUpdateStatus,
            request);

        CHECK(response->ok()) << "Failed to set PipelineInstance to Ready";
    }
}

// void PipelineInstance::do_service_start() {}

// void PipelineInstance::do_service_await_live()
// {
//     m_joinable_future.get();
// }

// void PipelineInstance::do_service_stop()
// {
//     mark_joinable();

//     for (auto& [id, segment] : m_segments)
//     {
//         stop_segment(id);
//     }
// }

// void PipelineInstance::do_service_kill()
// {
//     mark_joinable();
//     for (auto& [id, segment] : m_segments)
//     {
//         stop_segment(id);
//         segment->service_kill();
//     }
// }

// void PipelineInstance::do_service_await_join()
// {
//     std::exception_ptr first_exception = nullptr;
//     m_joinable_future.get();
//     for (const auto& [address, segment] : m_segments)
//     {
//         try
//         {
//             segment->service_await_join();
//         } catch (...)
//         {
//             if (first_exception == nullptr)
//             {
//                 first_exception = std::current_exception();
//             }
//         }
//     }
//     if (first_exception)
//     {
//         LOG(ERROR) << "pipeline::Instance - an exception was caught while awaiting on segments - rethrowing";
//         std::rethrow_exception(std::move(first_exception));
//     }
// }

}  // namespace mrc::pipeline<|MERGE_RESOLUTION|>--- conflicted
+++ resolved
@@ -123,16 +123,10 @@
             CHECK(search == m_segments.end());
 
             auto [id, rank] = segment_address_decode(address);
-<<<<<<< HEAD
-            auto definition = std::static_pointer_cast<const segment::SegmentDefinition>(
-                m_definition->find_segment(id));
+            auto definition = m_definition->find_segment(id);
             auto segment = std::make_unique<segment::SegmentInstance>(m_runtime.partition(partition_id),
                                                                       definition,
                                                                       rank);
-=======
-            auto definition = m_definition->find_segment(id);
-            auto segment    = std::make_unique<segment::SegmentInstance>(definition, rank, *this, partition_id);
->>>>>>> 359b7eb0
 
             for (const auto& name : definition->egress_port_names())
             {
