--- conflicted
+++ resolved
@@ -20,25 +20,11 @@
 #include "internal/control_plane/state/root_state.hpp"
 #include "internal/pipeline/manifold_instance.hpp"
 #include "internal/pipeline/pipeline_definition.hpp"
-<<<<<<< HEAD
 #include "internal/runtime/resource_manager_base.hpp"
+#include "internal/service.hpp"
 
 #include "mrc/core/utils.hpp"
 #include "mrc/exceptions/runtime_error.hpp"
-=======
-#include "internal/pipeline/pipeline_resources.hpp"
-#include "internal/resources/manager.hpp"
-#include "internal/resources/partition_resources.hpp"
-#include "internal/runnable/runnable_resources.hpp"
-#include "internal/segment/segment_definition.hpp"
-#include "internal/segment/segment_instance.hpp"
-#include "internal/service.hpp"
-
-#include "mrc/core/addresses.hpp"
-#include "mrc/core/task_queue.hpp"
-#include "mrc/manifold/interface.hpp"
-#include "mrc/segment/utils.hpp"
->>>>>>> dbbdc7c2
 #include "mrc/types.hpp"
 #include "mrc/utils/ranges.hpp"
 #include "mrc/utils/string_utils.hpp"
@@ -61,17 +47,10 @@
 
 namespace mrc::pipeline {
 
-<<<<<<< HEAD
 PipelineInstance::PipelineInstance(runtime::IInternalRuntimeProvider& runtime,
                                    std::shared_ptr<const PipelineDefinition> definition,
                                    InstanceID instance_id) :
   SystemResourceManager(runtime, instance_id, MRC_CONCAT_STR("PipelineInstance[" << instance_id << "]")),
-=======
-PipelineInstance::PipelineInstance(std::shared_ptr<const PipelineDefinition> definition,
-                                   resources::Manager& resources) :
-  PipelineResources(resources),
-  Service("pipeline::PipelineInstance"),
->>>>>>> dbbdc7c2
   m_definition(std::move(definition))
 {
     CHECK(m_definition);
@@ -80,11 +59,7 @@
 
 PipelineInstance::~PipelineInstance()
 {
-<<<<<<< HEAD
     SystemResourceManager::call_in_destructor();
-=======
-    Service::call_in_destructor();
->>>>>>> dbbdc7c2
 }
 
 ManifoldInstance& PipelineInstance::get_manifold_instance(const PortName& port_name) const
