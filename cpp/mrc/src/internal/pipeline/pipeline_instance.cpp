/*
 * SPDX-FileCopyrightText: Copyright (c) 2021-2023, NVIDIA CORPORATION & AFFILIATES. All rights reserved.
 * SPDX-License-Identifier: Apache-2.0
 *
 * Licensed under the Apache License, Version 2.0 (the "License");
 * you may not use this file except in compliance with the License.
 * You may obtain a copy of the License at
 *
 * http://www.apache.org/licenses/LICENSE-2.0
 *
 * Unless required by applicable law or agreed to in writing, software
 * distributed under the License is distributed on an "AS IS" BASIS,
 * WITHOUT WARRANTIES OR CONDITIONS OF ANY KIND, either express or implied.
 * See the License for the specific language governing permissions and
 * limitations under the License.
 */

#include "internal/pipeline/pipeline_instance.hpp"

#include "internal/async_service.hpp"
#include "internal/control_plane/state/root_state.hpp"
#include "internal/pipeline/pipeline_definition.hpp"
#include "internal/resources/partition_resources.hpp"
#include "internal/resources/system_resources.hpp"
#include "internal/runnable/runnable_resources.hpp"
#include "internal/runtime/runtime.hpp"
#include "internal/segment/segment_definition.hpp"
#include "internal/segment/segment_instance.hpp"

#include "mrc/core/addresses.hpp"
#include "mrc/core/task_queue.hpp"
#include "mrc/manifold/interface.hpp"
#include "mrc/segment/segment.hpp"
#include "mrc/segment/utils.hpp"
#include "mrc/types.hpp"
#include "mrc/utils/string_utils.hpp"

#include <boost/fiber/future/future.hpp>
#include <glog/logging.h>

#include <exception>
#include <memory>
#include <ostream>
#include <string>
#include <utility>
#include <vector>

namespace mrc::pipeline {

<<<<<<< HEAD
PipelineInstance::PipelineInstance(runtime::Runtime& runtime,
                                   std::shared_ptr<const PipelineDefinition> definition,
                                   uint64_t instance_id) :
  AsyncService(MRC_CONCAT_STR("PipelineInstance[" << instance_id << "]")),
  runnable::RunnableResourcesProvider(runtime),
  m_runtime(runtime),
  m_definition(std::move(definition)),
  m_instance_id(instance_id)
=======
PipelineInstance::PipelineInstance(std::shared_ptr<const PipelineDefinition> definition,
                                   resources::Manager& resources) :
  PipelineResources(resources),
  m_definition(std::move(definition))
>>>>>>> 59129e86
{
    CHECK(m_definition);
    m_joinable_future = m_joinable_promise.get_future().share();
}

PipelineInstance::~PipelineInstance() = default;

void PipelineInstance::update()
{
    for (const auto& [name, manifold] : m_manifolds)
    {
        manifold->update_inputs();
        manifold->update_outputs();
        manifold->start();
    }
    for (const auto& [address, segment] : m_segments)
    {
        segment->service_start();
        segment->service_await_live();
    }
    mark_joinable();
}

void PipelineInstance::remove_segment(const SegmentAddress& address)
{
    auto search = m_segments.find(address);
    CHECK(search != m_segments.end());
    m_segments.erase(search);
}

void PipelineInstance::join_segment(const SegmentAddress& address)
{
    auto search = m_segments.find(address);
    CHECK(search != m_segments.end());
    search->second->service_await_join();
}

void PipelineInstance::stop_segment(const SegmentAddress& address)
{
    auto search = m_segments.find(address);
    CHECK(search != m_segments.end());

    auto [id, rank]    = segment_address_decode(address);
    const auto& segdef = m_definition->find_segment(id);

    for (const auto& name : segdef->ingress_port_names())
    {
        DVLOG(3) << "Dropping IngressPort for " << ::mrc::segment::info(address) << " on manifold " << name;
        // manifold(name).drop_output(address);
    }

    search->second->service_stop();
}

void PipelineInstance::create_segment(const SegmentAddress& address, std::uint32_t partition_id)
{
    // perform our allocations on the numa domain of the intended target
    // CHECK_LT(partition_id, m_resources->host_resources().size());
    CHECK_LT(partition_id, m_runtime.partition_count());
    m_runtime.partition(partition_id)
        .resources()
        .runnable()
        .main()
        .enqueue([this, address, partition_id] {
            auto search = m_segments.find(address);
            CHECK(search == m_segments.end());

            auto [id, rank] = segment_address_decode(address);
            auto definition = std::static_pointer_cast<const segment::SegmentDefinition>(
                m_definition->find_segment(id));
<<<<<<< HEAD
            auto segment = std::make_unique<segment::SegmentInstance>(m_runtime.partition(partition_id),
                                                                      definition,
                                                                      rank);
=======
            auto segment = std::make_unique<segment::SegmentInstance>(definition, rank, *this, partition_id);
>>>>>>> 59129e86

            for (const auto& name : definition->egress_port_names())
            {
                VLOG(10) << ::mrc::segment::info(address) << " configuring manifold for egress port " << name;
                std::shared_ptr<manifold::Interface> manifold = get_manifold(name);
                if (!manifold)
                {
                    VLOG(10) << ::mrc::segment::info(address) << " creating manifold for egress port " << name;
                    manifold          = segment->create_manifold(name);
                    m_manifolds[name] = manifold;
                }
                segment->attach_manifold(manifold);
            }

            for (const auto& name : definition->ingress_port_names())
            {
                VLOG(10) << ::mrc::segment::info(address) << " configuring manifold for ingress port " << name;
                std::shared_ptr<manifold::Interface> manifold = get_manifold(name);
                if (!manifold)
                {
                    VLOG(10) << ::mrc::segment::info(address) << " creating manifold for ingress port " << name;
                    manifold          = segment->create_manifold(name);
                    m_manifolds[name] = manifold;
                }
                segment->attach_manifold(manifold);
            }

            m_segments[address] = std::move(segment);
        })
        .get();
}

manifold::Interface& PipelineInstance::manifold(const PortName& port_name)
{
    auto manifold = get_manifold(port_name);
    CHECK(manifold);
    return *manifold;
}

std::shared_ptr<manifold::Interface> PipelineInstance::get_manifold(const PortName& port_name)
{
    auto search = m_manifolds.find(port_name);
    if (search == m_manifolds.end())
    {
        return nullptr;
    }

    return m_manifolds.at(port_name);
}

void PipelineInstance::mark_joinable()
{
    if (!m_joinable)
    {
        m_joinable = true;
        m_joinable_promise.set_value();
    }
}

<<<<<<< HEAD
void PipelineInstance::do_service_start(std::stop_token stop_token)
=======
void PipelineInstance::do_service_start() {}

void PipelineInstance::do_service_await_live()
>>>>>>> 59129e86
{
    Promise<void> completed_promise;

<<<<<<< HEAD
    // Now, subscribe to the control plane state updates and filter only on updates to this instance ID
    m_runtime.control_plane()
        .state_update_obs()
        .tap([this](const control_plane::state::ControlPlaneState& state) {
            VLOG(10) << "State Update: PipelineInstance[" << m_instance_id << "]";
        })
        .map([this](control_plane::state::ControlPlaneState state) -> control_plane::state::PipelineInstance {
            return state.pipeline_instances().at(m_instance_id);
        })
        .take_while([](control_plane::state::PipelineInstance& state) {
            // Process events until the worker is indicated to be destroyed
            return state.state().status() < control_plane::state::ResourceStatus::Destroyed;
        })
        .subscribe(
            [this](control_plane::state::PipelineInstance state) {
                // Handle updates to the worker
                this->process_state_update(state);
            },
            [this](std::exception_ptr ex_ptr) {
                try
                {
                    std::rethrow_exception(ex_ptr);
                } catch (std::exception ex)
                {
                    LOG(ERROR) << "Error in " << this->debug_prefix() << ex.what();
                }
            },
            [&completed_promise] {
                completed_promise.set_value();
            });
=======
void PipelineInstance::do_service_stop()
{
    mark_joinable();
>>>>>>> 59129e86

    // Yield until the observable is finished
    completed_promise.get_future().wait();
}

<<<<<<< HEAD
void PipelineInstance::process_state_update(control_plane::state::PipelineInstance& instance)
=======
void PipelineInstance::do_service_kill()
>>>>>>> 59129e86
{
    if (instance.state().status() == control_plane::state::ResourceStatus::Activated)
    {
        // If we are activated, we need to setup the instance and then inform the control plane we are ready
        // Create the manifold objects

<<<<<<< HEAD
        auto request = protos::ResourceUpdateStatusRequest();

        request.set_resource_type("PipelineInstances");
        request.set_resource_id(instance.id());
        request.set_status(protos::ResourceStatus::Ready);

        auto response = m_runtime.control_plane().await_unary<protos::ResourceUpdateStatusResponse>(
            protos::EventType::ClientUnaryResourceUpdateStatus,
            request);

        CHECK(response->ok()) << "Failed to set PipelineInstance to Ready";
=======
void PipelineInstance::do_service_await_join()
{
    std::exception_ptr first_exception = nullptr;
    m_joinable_future.get();
    for (const auto& [address, segment] : m_segments)
    {
        try
        {
            segment->service_await_join();
        } catch (...)
        {
            if (first_exception == nullptr)
            {
                first_exception = std::current_exception();
            }
        }
    }
    if (first_exception)
    {
        LOG(ERROR) << "pipeline::PipelineInstance - an exception was caught while awaiting on segments - rethrowing";
        std::rethrow_exception(std::move(first_exception));
>>>>>>> 59129e86
    }
}

// void PipelineInstance::do_service_start() {}

// void PipelineInstance::do_service_await_live()
// {
//     m_joinable_future.get();
// }

// void PipelineInstance::do_service_stop()
// {
//     mark_joinable();

//     for (auto& [id, segment] : m_segments)
//     {
//         stop_segment(id);
//     }
// }

// void PipelineInstance::do_service_kill()
// {
//     mark_joinable();
//     for (auto& [id, segment] : m_segments)
//     {
//         stop_segment(id);
//         segment->service_kill();
//     }
// }

// void PipelineInstance::do_service_await_join()
// {
//     std::exception_ptr first_exception = nullptr;
//     m_joinable_future.get();
//     for (const auto& [address, segment] : m_segments)
//     {
//         try
//         {
//             segment->service_await_join();
//         } catch (...)
//         {
//             if (first_exception == nullptr)
//             {
//                 first_exception = std::current_exception();
//             }
//         }
//     }
//     if (first_exception)
//     {
//         LOG(ERROR) << "pipeline::Instance - an exception was caught while awaiting on segments - rethrowing";
//         std::rethrow_exception(std::move(first_exception));
//     }
// }

}  // namespace mrc::pipeline<|MERGE_RESOLUTION|>--- conflicted
+++ resolved
@@ -47,7 +47,6 @@
 
 namespace mrc::pipeline {
 
-<<<<<<< HEAD
 PipelineInstance::PipelineInstance(runtime::Runtime& runtime,
                                    std::shared_ptr<const PipelineDefinition> definition,
                                    uint64_t instance_id) :
@@ -56,12 +55,6 @@
   m_runtime(runtime),
   m_definition(std::move(definition)),
   m_instance_id(instance_id)
-=======
-PipelineInstance::PipelineInstance(std::shared_ptr<const PipelineDefinition> definition,
-                                   resources::Manager& resources) :
-  PipelineResources(resources),
-  m_definition(std::move(definition))
->>>>>>> 59129e86
 {
     CHECK(m_definition);
     m_joinable_future = m_joinable_promise.get_future().share();
@@ -132,13 +125,9 @@
             auto [id, rank] = segment_address_decode(address);
             auto definition = std::static_pointer_cast<const segment::SegmentDefinition>(
                 m_definition->find_segment(id));
-<<<<<<< HEAD
             auto segment = std::make_unique<segment::SegmentInstance>(m_runtime.partition(partition_id),
                                                                       definition,
                                                                       rank);
-=======
-            auto segment = std::make_unique<segment::SegmentInstance>(definition, rank, *this, partition_id);
->>>>>>> 59129e86
 
             for (const auto& name : definition->egress_port_names())
             {
@@ -198,17 +187,10 @@
     }
 }
 
-<<<<<<< HEAD
 void PipelineInstance::do_service_start(std::stop_token stop_token)
-=======
-void PipelineInstance::do_service_start() {}
-
-void PipelineInstance::do_service_await_live()
->>>>>>> 59129e86
 {
     Promise<void> completed_promise;
 
-<<<<<<< HEAD
     // Now, subscribe to the control plane state updates and filter only on updates to this instance ID
     m_runtime.control_plane()
         .state_update_obs()
@@ -239,28 +221,18 @@
             [&completed_promise] {
                 completed_promise.set_value();
             });
-=======
-void PipelineInstance::do_service_stop()
-{
-    mark_joinable();
->>>>>>> 59129e86
 
     // Yield until the observable is finished
     completed_promise.get_future().wait();
 }
 
-<<<<<<< HEAD
-void PipelineInstance::process_state_update(control_plane::state::PipelineInstance& instance)
-=======
-void PipelineInstance::do_service_kill()
->>>>>>> 59129e86
+void Instance::do_service_kill()
 {
     if (instance.state().status() == control_plane::state::ResourceStatus::Activated)
     {
         // If we are activated, we need to setup the instance and then inform the control plane we are ready
         // Create the manifold objects
 
-<<<<<<< HEAD
         auto request = protos::ResourceUpdateStatusRequest();
 
         request.set_resource_type("PipelineInstances");
@@ -272,29 +244,6 @@
             request);
 
         CHECK(response->ok()) << "Failed to set PipelineInstance to Ready";
-=======
-void PipelineInstance::do_service_await_join()
-{
-    std::exception_ptr first_exception = nullptr;
-    m_joinable_future.get();
-    for (const auto& [address, segment] : m_segments)
-    {
-        try
-        {
-            segment->service_await_join();
-        } catch (...)
-        {
-            if (first_exception == nullptr)
-            {
-                first_exception = std::current_exception();
-            }
-        }
-    }
-    if (first_exception)
-    {
-        LOG(ERROR) << "pipeline::PipelineInstance - an exception was caught while awaiting on segments - rethrowing";
-        std::rethrow_exception(std::move(first_exception));
->>>>>>> 59129e86
     }
 }
 
