/*
 * SPDX-FileCopyrightText: Copyright (c) 2021-2023, NVIDIA CORPORATION & AFFILIATES. All rights reserved.
 * SPDX-License-Identifier: Apache-2.0
 *
 * Licensed under the Apache License, Version 2.0 (the "License");
 * you may not use this file except in compliance with the License.
 * You may obtain a copy of the License at
 *
 * http://www.apache.org/licenses/LICENSE-2.0
 *
 * Unless required by applicable law or agreed to in writing, software
 * distributed under the License is distributed on an "AS IS" BASIS,
 * WITHOUT WARRANTIES OR CONDITIONS OF ANY KIND, either express or implied.
 * See the License for the specific language governing permissions and
 * limitations under the License.
 */

#include "common.hpp"

#include "internal/grpc/client_streaming.hpp"
#include "internal/grpc/server.hpp"
#include "internal/grpc/server_streaming.hpp"
#include "internal/grpc/stream_writer.hpp"
#include "internal/resources/partition_resources.hpp"
#include "internal/resources/system_resources.hpp"
#include "internal/runnable/runnable_resources.hpp"
#include "internal/system/system.hpp"
#include "internal/system/system_provider.hpp"

#include "mrc/channel/status.hpp"
#include "mrc/codable/codable_protocol.hpp"
#include "mrc/core/task_queue.hpp"
#include "mrc/node/generic_sink.hpp"
#include "mrc/node/readable_endpoint.hpp"
#include "mrc/options/options.hpp"
#include "mrc/options/placement.hpp"
#include "mrc/options/topology.hpp"
#include "mrc/protos/test.grpc.pb.h"
#include "mrc/protos/test.pb.h"
#include "mrc/runnable/context.hpp"
#include "mrc/runnable/launch_control.hpp"
#include "mrc/runnable/launcher.hpp"
#include "mrc/runnable/runner.hpp"
#include "mrc/types.hpp"

#include <boost/fiber/future/future.hpp>
#include <glog/logging.h>
#include <grpcpp/grpcpp.h>
#include <grpcpp/security/credentials.h>
#include <gtest/gtest.h>
#include <rxcpp/rx.hpp>

#include <chrono>
#include <cstddef>
#include <map>
#include <memory>
#include <ostream>
#include <thread>
#include <utility>
#include <vector>

using namespace mrc;
using namespace mrc::codable;

class TestRPC : public ::testing::Test
{
  protected:
    void SetUp() override
    {
<<<<<<< HEAD
        m_resources = std::make_unique<resources::SystemResources>(
            system::SystemProvider(make_system([](Options& options) {
=======
        m_resources = std::make_unique<resources::Manager>(
            system::SystemProvider(tests::make_system([](Options& options) {
>>>>>>> 1bbd4169
                // todo(#114) - propose: remove this option entirely
                // options.architect_url("localhost:13337");
                options.topology().user_cpuset("0-8");
                options.topology().restrict_gpus(true);
                options.placement().resources_strategy(PlacementResources::Dedicated);
            })));

        m_server = std::make_unique<rpc::Server>(m_resources->partition(0).runnable());

        m_channel = grpc::CreateChannel("localhost:13337", grpc::InsecureChannelCredentials());
        m_stub    = mrc::testing::TestService::NewStub(m_channel);
    }

    void TearDown() override
    {
        m_stub.reset();
        m_channel.reset();
        m_server.reset();
        m_resources.reset();
    }

    std::unique_ptr<resources::SystemResources> m_resources;
    std::shared_ptr<grpc::Channel> m_channel;
    std::shared_ptr<mrc::testing::TestService::Stub> m_stub;
    std::unique_ptr<rpc::Server> m_server;
};

TEST_F(TestRPC, ServerLifeCycle)
{
    m_server->service_start();
    m_server->service_await_live();
    m_server->service_stop();
    m_server->service_await_join();

    // auto service = std::make_shared<mrc::protos::Architect::AsyncService>();
    // server.register_service(service);
}

using stream_server_t = rpc::ServerStream<mrc::testing::Input, mrc::testing::Output>;
using stream_client_t = rpc::ClientStream<mrc::testing::Input, mrc::testing::Output>;

TEST_F(TestRPC, Alternative)
{
    auto service = std::make_shared<mrc::testing::TestService::AsyncService>();
    m_server->register_service(service);

    auto cq           = m_server->get_cq();
    auto service_init = [service, cq](grpc::ServerContext* context,
                                      grpc::ServerAsyncReaderWriter<mrc::testing::Output, mrc::testing::Input>* stream,
                                      void* tag) {
        service->RequestStreaming(context, stream, cq.get(), cq.get(), tag);
    };

    m_server->service_start();
    m_server->service_await_live();

    auto stream = std::make_shared<stream_server_t>(service_init, m_resources->partition(0).runnable());

    auto f_writer = m_resources->partition(0).runnable().main().enqueue([stream] {
        return stream->await_init();
    });
    m_resources->partition(0).runnable().main().enqueue([] {}).get();

    m_server->service_stop();
    m_server->service_await_join();

    auto writer = f_writer.get();
    EXPECT_TRUE(writer == nullptr);

    auto status = stream->await_fini();
    EXPECT_FALSE(status.ok());
}

class ServerHandler : public mrc::node::GenericSink<typename stream_server_t::IncomingData>
{
    void on_data(typename stream_server_t::IncomingData&& data) final
    {
        if (data.ok && !m_done_or_cancelled)
        {
            mrc::testing::Output response;
            if (data.msg.batch_id() == 42)
            {
                m_done_or_cancelled = true;
                data.stream->finish();
                return;
            }
            if (data.msg.batch_id() == 420)
            {
                m_done_or_cancelled = true;
                data.stream->cancel();
                return;
            }
            response.set_batch_id(data.msg.batch_id());
            data.stream->await_write(std::move(response));
        }
    }

    bool m_done_or_cancelled{false};
};

// this test will simply bring up the grpc server and await on a server stream which will not get initialized
// because no client connects and the server shuts down
TEST_F(TestRPC, StreamingServerWithHandler)
{
    auto service = std::make_shared<mrc::testing::TestService::AsyncService>();
    m_server->register_service(service);

    auto cq           = m_server->get_cq();
    auto service_init = [service, cq](grpc::ServerContext* context,
                                      grpc::ServerAsyncReaderWriter<mrc::testing::Output, mrc::testing::Input>* stream,
                                      void* tag) {
        service->RequestStreaming(context, stream, cq.get(), cq.get(), tag);
    };

    auto stream  = std::make_shared<stream_server_t>(service_init, m_resources->partition(0).runnable());
    auto handler = std::make_unique<ServerHandler>();
    stream->attach_to(*handler);

    auto handler_runner =
        m_resources->partition(0).runnable().launch_control().prepare_launcher(std::move(handler))->ignition();
    handler_runner->await_live();

    m_server->service_start();
    m_server->service_await_live();

    auto f_writer = m_resources->partition(0).runnable().main().enqueue([stream] {
        return stream->await_init();
    });
    m_resources->partition(0).runnable().main().enqueue([] {}).get();  // this is a fence

    m_server->service_stop();
    m_server->service_await_join();

    auto writer = f_writer.get();
    EXPECT_TRUE(writer == nullptr);

    auto status = stream->await_fini();
    EXPECT_FALSE(status.ok());

    handler_runner->stop();
    handler_runner->await_join();
}

// basic client server ping pong
// client issues a request, server returns it, client awaits the return by reading from the handler, then repeats
// this tests the basic lifecycle of a normally behaving client/server stream.
TEST_F(TestRPC, StreamingPingPong)
{
    auto service = std::make_shared<mrc::testing::TestService::AsyncService>();
    m_server->register_service(service);

    auto cq           = m_server->get_cq();
    auto service_init = [service, cq](grpc::ServerContext* context,
                                      grpc::ServerAsyncReaderWriter<mrc::testing::Output, mrc::testing::Input>* stream,
                                      void* tag) {
        service->RequestStreaming(context, stream, cq.get(), cq.get(), tag);
    };

    auto stream  = std::make_shared<stream_server_t>(service_init, m_resources->partition(0).runnable());
    auto handler = std::make_unique<ServerHandler>();
    stream->attach_to(*handler);

    auto handler_runner =
        m_resources->partition(0).runnable().launch_control().prepare_launcher(std::move(handler))->ignition();
    handler_runner->await_live();

    m_server->service_start();
    m_server->service_await_live();

    m_resources->partition(0).runnable().main().enqueue([stream] {
        return stream->await_init();
    });
    m_resources->partition(0).runnable().main().enqueue([] {}).get();  // this is a fence

    // put client here
    auto prepare_fn = [this, cq](grpc::ClientContext* context) {
        return m_stub->PrepareAsyncStreaming(context, cq.get());
    };

    auto client         = std::make_shared<stream_client_t>(prepare_fn, m_resources->partition(0).runnable());
    auto client_handler = std::make_shared<mrc::node::ReadableEndpoint<typename stream_client_t::IncomingData>>();
    client->attach_to(*client_handler);

    auto client_writer = client->await_init();
    ASSERT_TRUE(client_writer);
    for (int i = 0; i < 10; i++)
    {
        VLOG(1) << "sending request " << i;
        mrc::testing::Input request;
        request.set_batch_id(i);
        client_writer->await_write(std::move(request));

        typename stream_client_t::IncomingData response;
        VLOG(1) << "awaiting response " << i;
        client_handler->await_read(response);
        VLOG(1) << "got response " << i;

        EXPECT_EQ(response.msg.batch_id(), i);
    }

    client_writer->finish();
    client_writer.reset();  // this should issue writes done to the server and begin shutdown

    auto client_status = client->await_fini();
    EXPECT_TRUE(client_status.ok());

    // ensure client is done before shutting down server

    m_server->service_stop();
    m_server->service_await_join();

    auto status = stream->await_fini();
    EXPECT_TRUE(status.ok());

    handler_runner->stop();
    handler_runner->await_join();
}

TEST_F(TestRPC, StreamingPingPongEarlyServerFinish)
{
    auto service = std::make_shared<mrc::testing::TestService::AsyncService>();
    m_server->register_service(service);

    auto cq           = m_server->get_cq();
    auto service_init = [service, cq](grpc::ServerContext* context,
                                      grpc::ServerAsyncReaderWriter<mrc::testing::Output, mrc::testing::Input>* stream,
                                      void* tag) {
        service->RequestStreaming(context, stream, cq.get(), cq.get(), tag);
    };

    auto stream  = std::make_shared<stream_server_t>(service_init, m_resources->partition(0).runnable());
    auto handler = std::make_unique<ServerHandler>();
    stream->attach_to(*handler);

    auto handler_runner =
        m_resources->partition(0).runnable().launch_control().prepare_launcher(std::move(handler))->ignition();
    handler_runner->await_live();

    m_server->service_start();
    m_server->service_await_live();

    m_resources->partition(0).runnable().main().enqueue([stream] {
        return stream->await_init();
    });
    m_resources->partition(0).runnable().main().enqueue([] {}).get();  // this is a fence

    // put client here
    auto prepare_fn = [this, cq](grpc::ClientContext* context) {
        return m_stub->PrepareAsyncStreaming(context, cq.get());
    };

    auto client         = std::make_shared<stream_client_t>(prepare_fn, m_resources->partition(0).runnable());
    auto client_handler = std::make_shared<mrc::node::ReadableEndpoint<typename stream_client_t::IncomingData>>();
    client->attach_to(*client_handler);

    auto client_writer = client->await_init();
    ASSERT_TRUE(client_writer);
    for (int i = 40; i < 50; i++)
    {
        VLOG(1) << "sending request " << i;
        mrc::testing::Input request;
        request.set_batch_id(i);
        auto status = client_writer->await_write(std::move(request));
        if (i <= 42)
        {
            EXPECT_EQ(status, mrc::channel::Status::success);
        }
        else
        {
            EXPECT_EQ(status, mrc::channel::Status::closed);
        }

        if (status == mrc::channel::Status::success)
        {
            typename stream_client_t::IncomingData response;
            VLOG(1) << "awaiting response " << i;
            auto status = client_handler->await_read(response);

            if (status == mrc::channel::Status::success)
            {
                VLOG(1) << "got response " << i;
                EXPECT_EQ(response.msg.batch_id(), i);
            }
        }
    }

    client_writer->finish();
    client_writer.reset();  // this should issue writes done to the server and begin shutdown

    // for grpc, either the client or the server can finish/cancel the stream at anytime
    // the server is the ultimate decider of the truth, so if it finishes early, even though the client might have more
    // to say, ultimiately, if the server returns OK, the client will accept the result and finish here with OK.
    auto client_status = client->await_fini();
    EXPECT_TRUE(client_status.ok());

    // ensure client is done before shutting down server

    m_server->service_stop();
    m_server->service_await_join();

    // the server which finished with status OK, returns OK here.
    auto status = stream->await_fini();
    EXPECT_TRUE(status.ok());

    handler_runner->stop();
    handler_runner->await_join();
}

TEST_F(TestRPC, StreamingPingPongEarlyServerCancel)
{
    auto service = std::make_shared<mrc::testing::TestService::AsyncService>();
    m_server->register_service(service);

    auto cq           = m_server->get_cq();
    auto service_init = [service, cq](grpc::ServerContext* context,
                                      grpc::ServerAsyncReaderWriter<mrc::testing::Output, mrc::testing::Input>* stream,
                                      void* tag) {
        service->RequestStreaming(context, stream, cq.get(), cq.get(), tag);
    };

    auto stream  = std::make_shared<stream_server_t>(service_init, m_resources->partition(0).runnable());
    auto handler = std::make_unique<ServerHandler>();
    stream->attach_to(*handler);

    auto handler_runner =
        m_resources->partition(0).runnable().launch_control().prepare_launcher(std::move(handler))->ignition();
    handler_runner->await_live();

    m_server->service_start();
    m_server->service_await_live();

    m_resources->partition(0).runnable().main().enqueue([stream] {
        return stream->await_init();
    });
    m_resources->partition(0).runnable().main().enqueue([] {}).get();  // this is a fence

    // put client here
    auto prepare_fn = [this, cq](grpc::ClientContext* context) {
        return m_stub->PrepareAsyncStreaming(context, cq.get());
    };

    auto client         = std::make_shared<stream_client_t>(prepare_fn, m_resources->partition(0).runnable());
    auto client_handler = std::make_shared<mrc::node::ReadableEndpoint<typename stream_client_t::IncomingData>>();
    client->attach_to(*client_handler);

    auto client_writer = client->await_init();
    ASSERT_TRUE(client_writer);
    for (int i = 400; i < 500; i += 10)
    {
        VLOG(1) << "sending request " << i;
        mrc::testing::Input request;
        request.set_batch_id(i);
        auto status = client_writer->await_write(std::move(request));
        if (i <= 420)
        {
            EXPECT_EQ(status, mrc::channel::Status::success);
        }
        else
        {
            EXPECT_EQ(status, mrc::channel::Status::closed);
        }

        if (status == mrc::channel::Status::success)
        {
            typename stream_client_t::IncomingData response;
            VLOG(1) << "awaiting response " << i;
            auto status = client_handler->await_read(response);

            if (status == mrc::channel::Status::success)
            {
                VLOG(1) << "got response " << i;
                EXPECT_EQ(response.msg.batch_id(), i);
            }
        }
    }

    client_writer->finish();
    client_writer.reset();  // this should issue writes done to the server and begin shutdown

    // for grpc, either the client or the server can finish/cancel the stream at anytime; however,
    // to get an OK result here, I (ryan) am of the understanding that the client needs to have issued
    // a WritesDone, then the server is allowed to Finish with status OK.
    // In this case, the server finishes with status OK, but the client gets back CANCELLED
    auto client_status = client->await_fini();
    EXPECT_FALSE(client_status.ok());

    // ensure client is done before shutting down server

    m_server->service_stop();
    m_server->service_await_join();

    // the server which finished with status OK, returns OK here.
    auto status = stream->await_fini();
    EXPECT_FALSE(status.ok());

    handler_runner->stop();
    handler_runner->await_join();
}

TEST_F(TestRPC, StreamingPingPongClientEarlyTermination)
{
    auto service = std::make_shared<mrc::testing::TestService::AsyncService>();
    m_server->register_service(service);

    auto cq           = m_server->get_cq();
    auto service_init = [service, cq](grpc::ServerContext* context,
                                      grpc::ServerAsyncReaderWriter<mrc::testing::Output, mrc::testing::Input>* stream,
                                      void* tag) {
        service->RequestStreaming(context, stream, cq.get(), cq.get(), tag);
    };

    auto stream  = std::make_shared<stream_server_t>(service_init, m_resources->partition(0).runnable());
    auto handler = std::make_unique<ServerHandler>();
    stream->attach_to(*handler);

    auto handler_runner =
        m_resources->partition(0).runnable().launch_control().prepare_launcher(std::move(handler))->ignition();
    handler_runner->await_live();

    m_server->service_start();
    m_server->service_await_live();

    m_resources->partition(0).runnable().main().enqueue([stream] {
        return stream->await_init();
    });
    m_resources->partition(0).runnable().main().enqueue([] {}).get();  // this is a fence

    // put client here
    auto prepare_fn = [this, cq](grpc::ClientContext* context) {
        return m_stub->PrepareAsyncStreaming(context, cq.get());
    };

    auto client         = std::make_shared<stream_client_t>(prepare_fn, m_resources->partition(0).runnable());
    auto client_handler = std::make_shared<mrc::node::ReadableEndpoint<typename stream_client_t::IncomingData>>();
    client->attach_to(*client_handler);

    auto client_writer = client->await_init();
    ASSERT_TRUE(client_writer);
    for (int i = 0; i < 10; i++)
    {
        VLOG(1) << "sending request " << i;
        mrc::testing::Input request;
        request.set_batch_id(i);
        client_writer->await_write(std::move(request));

        typename stream_client_t::IncomingData response;
        VLOG(1) << "awaiting response " << i;
        client_handler->await_read(response);
        VLOG(1) << "got response " << i;

        EXPECT_EQ(response.msg.batch_id(), i);
    }

    client_writer->cancel();

    std::this_thread::sleep_for(std::chrono::milliseconds(100));

    client_writer.reset();  // this should issue writes done to the server and begin shutdown

    auto client_status = client->await_fini();
    EXPECT_FALSE(client_status.ok());

    // the server doesn't really know if the client cancelled or just issued a WritesDone
    // if the server tries to write to the channel, it will realize that it can not and return
    // a CANCELLED here, however, if it treats the cancel as a WritesDone and does not issues
    // any responses to the client, it will finish with OK.
    // we might be able to construct a test that issues a cancel with the server in a yielding state, then have the
    // server issue a write after the server side reader is done. in that scenario, we should then see a CANCELLED
    // this example finishes with OK.
    auto status = stream->await_fini();
    EXPECT_TRUE(status.ok());

    m_server->service_stop();
    m_server->service_await_join();

    handler_runner->stop();
    handler_runner->await_join();
}<|MERGE_RESOLUTION|>--- conflicted
+++ resolved
@@ -67,13 +67,8 @@
   protected:
     void SetUp() override
     {
-<<<<<<< HEAD
         m_resources = std::make_unique<resources::SystemResources>(
-            system::SystemProvider(make_system([](Options& options) {
-=======
-        m_resources = std::make_unique<resources::Manager>(
             system::SystemProvider(tests::make_system([](Options& options) {
->>>>>>> 1bbd4169
                 // todo(#114) - propose: remove this option entirely
                 // options.architect_url("localhost:13337");
                 options.topology().user_cpuset("0-8");
