--- conflicted
+++ resolved
@@ -22,12 +22,8 @@
 #include "internal/grpc/server_streaming.hpp"
 #include "internal/grpc/stream_writer.hpp"
 #include "internal/resources/partition_resources.hpp"
-<<<<<<< HEAD
 #include "internal/resources/system_resources.hpp"
-#include "internal/runnable/resources.hpp"
-=======
 #include "internal/runnable/runnable_resources.hpp"
->>>>>>> 3953bb05
 #include "internal/system/system_provider.hpp"
 
 #include "mrc/channel/status.hpp"
@@ -70,24 +66,14 @@
   protected:
     void SetUp() override
     {
-<<<<<<< HEAD
-        m_resources = std::make_unique<internal::resources::SystemResources>(
-            internal::system::SystemProvider(make_system([](Options& options) {
+        m_resources = std::make_unique<resources::SystemResources>(
+            system::SystemProvider(make_system([](Options& options) {
                 // todo(#114) - propose: remove this option entirely
                 // options.architect_url("localhost:13337");
                 options.topology().user_cpuset("0-8");
                 options.topology().restrict_gpus(true);
                 options.placement().resources_strategy(PlacementResources::Dedicated);
             })));
-=======
-        m_resources = std::make_unique<resources::Manager>(system::SystemProvider(make_system([](Options& options) {
-            // todo(#114) - propose: remove this option entirely
-            // options.architect_url("localhost:13337");
-            options.topology().user_cpuset("0-8");
-            options.topology().restrict_gpus(true);
-            options.placement().resources_strategy(PlacementResources::Dedicated);
-        })));
->>>>>>> 3953bb05
 
         m_server = std::make_unique<rpc::Server>(m_resources->partition(0).runnable());
 
@@ -103,11 +89,7 @@
         m_resources.reset();
     }
 
-<<<<<<< HEAD
-    std::unique_ptr<internal::resources::SystemResources> m_resources;
-=======
-    std::unique_ptr<resources::Manager> m_resources;
->>>>>>> 3953bb05
+    std::unique_ptr<resources::SystemResources> m_resources;
     std::shared_ptr<grpc::Channel> m_channel;
     std::shared_ptr<mrc::testing::TestService::Stub> m_stub;
     std::unique_ptr<rpc::Server> m_server;
