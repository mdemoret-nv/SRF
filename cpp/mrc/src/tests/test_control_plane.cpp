--- conflicted
+++ resolved
@@ -85,16 +85,10 @@
 
 TEST_F(TestControlPlane, LifeCycle)
 {
-<<<<<<< HEAD
-    // auto sr     = make_runtime([](Options& options) {
-    //     options.enable_server(false);
-    // });
-=======
     auto sr     = make_runtime([](Options& options) {
         options.enable_server(true);
         options.architect_url("localhost:13337");
     });
->>>>>>> dbbdc7c2
     auto server = std::make_unique<control_plane::Server>(sr->partition(0).resources().runnable());
 
     server->service_start();
@@ -117,7 +111,36 @@
     server->service_start();
     server->service_await_live();
 
-    auto cr = make_resources([](Options& options) {
+    auto cr = make_runtime([](Options& options) {
+        options.architect_url("localhost:13337");
+    });
+
+    // the total number of partition is system dependent
+    auto expected_partitions = cr->resources().system().partitions().flattened().size();
+    EXPECT_EQ(cr->partition(0).resources().network()->control_plane().client().connections().instance_ids().size(),
+              expected_partitions);
+
+    // destroying the resources should gracefully shutdown the data plane and the control plane.
+    cr.reset();
+
+    server->service_stop();
+    server->service_await_join();
+}
+
+TEST_F(TestControlPlane, SingleClientConnectDisconnectSingleCore)
+{
+    // Similar to SingleClientConnectDisconnect except both client & server are locked to the same core
+    // making issue #379 easier to reproduce.
+    auto sr     = make_runtime([](Options& options) {
+        options.topology().user_cpuset("0");
+    });
+    auto server = std::make_unique<control_plane::Server>(sr->partition(0).resources().runnable());
+
+    server->service_start();
+    server->service_await_live();
+
+    auto cr = make_runtime([](Options& options) {
+        options.topology().user_cpuset("0");
         options.architect_url("localhost:13337");
     });
 
@@ -171,35 +194,6 @@
 
     client->service_stop();
     client->service_await_join();
-
-    server->service_stop();
-    server->service_await_join();
-}
-
-TEST_F(TestControlPlane, SingleClientConnectDisconnectSingleCore)
-{
-    // Similar to SingleClientConnectDisconnect except both client & server are locked to the same core
-    // making issue #379 easier to reproduce.
-    auto sr     = make_runtime([](Options& options) {
-        options.topology().user_cpuset("0");
-    });
-    auto server = std::make_unique<control_plane::Server>(sr->partition(0).resources().runnable());
-
-    server->service_start();
-    server->service_await_live();
-
-    auto cr = make_runtime([](Options& options) {
-        options.topology().user_cpuset("0");
-        options.architect_url("localhost:13337");
-    });
-
-    // the total number of partition is system dependent
-    auto expected_partitions = cr->resources().system().partitions().flattened().size();
-    EXPECT_EQ(cr->partition(0).resources().network()->control_plane().client().connections().instance_ids().size(),
-              expected_partitions);
-
-    // destroying the resources should gracefully shutdown the data plane and the control plane.
-    cr.reset();
 
     server->service_stop();
     server->service_await_join();
