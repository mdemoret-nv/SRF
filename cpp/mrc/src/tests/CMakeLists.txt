--- conflicted
+++ resolved
@@ -61,13 +61,9 @@
   # test_remote_descriptor.cpp
   # test_resources.cpp
   test_reusable_pool.cpp
-<<<<<<< HEAD
   # test_runnable.cpp
   # test_runtime.cpp
-=======
-  test_runnable.cpp
   test_service.cpp
->>>>>>> dbbdc7c2
   test_system.cpp
   test_topology.cpp
   test_ucx.cpp
