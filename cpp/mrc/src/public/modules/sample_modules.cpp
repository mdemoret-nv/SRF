--- conflicted
+++ resolved
@@ -26,11 +26,7 @@
 
 #include <glog/logging.h>
 
-<<<<<<< HEAD
 #include <cstddef>
-#include <map>
-=======
->>>>>>> dbbdc7c2
 #include <memory>
 #include <ostream>
 
