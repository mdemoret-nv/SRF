/**
 * SPDX-FileCopyrightText: Copyright (c) 2022-2023, NVIDIA CORPORATION & AFFILIATES. All rights reserved.
 * SPDX-License-Identifier: Apache-2.0
 *
 * Licensed under the Apache License, Version 2.0 (the "License");
 * you may not use this file except in compliance with the License.
 * You may obtain a copy of the License at
 *
 * http://www.apache.org/licenses/LICENSE-2.0
 *
 * Unless required by applicable law or agreed to in writing, software
 * distributed under the License is distributed on an "AS IS" BASIS,
 * WITHOUT WARRANTIES OR CONDITIONS OF ANY KIND, either express or implied.
 * See the License for the specific language governing permissions and
 * limitations under the License.
 */

/**
 * Original Source: https://github.com/jbaldwin/libcoro
 * Original License: Apache License, Version 2.0; included below
 */

/**
 * Copyright 2021 Josh Baldwin
 *
 * Licensed under the Apache License, Version 2.0 (the "License");
 * you may not use this file except in compliance with the License.
 * You may obtain a copy of the License at
 *
 *     http://www.apache.org/licenses/LICENSE-2.0
 *
 * Unless required by applicable law or agreed to in writing, software
 * distributed under the License is distributed on an "AS IS" BASIS,
 * WITHOUT WARRANTIES OR CONDITIONS OF ANY KIND, either express or implied.
 * See the License for the specific language governing permissions and
 * limitations under the License.
 */

<<<<<<< HEAD
#include "mrc/core/expected.hpp"
=======
#include "mrc/core/std23_expected.hpp"
#include "mrc/core/thread.hpp"
>>>>>>> 5a1a5f4b
#include "mrc/coroutines/ring_buffer.hpp"
#include "mrc/coroutines/sync_wait.hpp"
#include "mrc/coroutines/task.hpp"
#include "mrc/coroutines/thread_pool.hpp"
#include "mrc/coroutines/when_all.hpp"

#include <gtest/gtest.h>

#include <coroutine>
#include <cstdint>
#include <memory>
#include <string>

using namespace mrc;

class TestCoroTask : public ::testing::Test
{};

static auto double_task = [](std::uint64_t x) -> coroutines::Task<std::uint64_t> {
    co_return x * 2;
};

static auto scheduled_task = [](coroutines::ThreadPool& tp, std::uint64_t x) -> coroutines::Task<std::uint64_t> {
    co_await tp.schedule();
    co_return x * 2;
};

static auto double_and_add_5_task = [](std::uint64_t input) -> coroutines::Task<std::uint64_t> {
    auto doubled = co_await double_task(input);
    co_return doubled + 5;
};

TEST_F(TestCoroTask, Task)
{
    auto output = coroutines::sync_wait(double_task(2));
    EXPECT_EQ(output, 4);
}

TEST_F(TestCoroTask, ScheduledTask)
{
    coroutines::ThreadPool main({.thread_count = 1, .description = "main"});
    auto output = coroutines::sync_wait(scheduled_task(main, 2));
    EXPECT_EQ(output, 4);
}

TEST_F(TestCoroTask, Tasks)
{
    auto output = coroutines::sync_wait(double_and_add_5_task(2));
    EXPECT_EQ(output, 9);
}

TEST_F(TestCoroTask, RingBufferStressTest)
{
    coroutines::ThreadPool writer({.thread_count = 1, .description = "writer"});
    coroutines::ThreadPool reader({.thread_count = 1, .description = "reader"});
    coroutines::RingBuffer<std::unique_ptr<std::uint64_t>> buffer({.capacity = 2});

    for (int iters = 16; iters <= 16; iters++)
    {
        auto source = [&writer, &buffer, iters]() -> coroutines::Task<void> {
            co_await writer.schedule();
            for (std::uint64_t i = 0; i < iters; i++)
            {
                co_await buffer.write(std::make_unique<std::uint64_t>(i));
            }
            co_return;
        };

        auto sink = [&reader, &buffer, iters]() -> coroutines::Task<void> {
            co_await reader.schedule();
            for (std::uint64_t i = 0; i < iters; i++)
            {
                auto unique = co_await buffer.read();
                EXPECT_TRUE(unique);
                EXPECT_EQ(*(unique.value()), i);
            }
            co_return;
        };

        coroutines::sync_wait(coroutines::when_all(source(), sink()));
    }
}

// this is our awaitable
class AwaitableTaskProvider
{
  public:
    struct Done
    {};

    AwaitableTaskProvider()
    {
        m_task_generator = []() -> coroutines::Task<std23::expected<int, Done>> { co_return{42}; };
    }

    auto operator co_await() -> decltype(auto)
    {
        return m_task_generator().operator co_await();
    }

  private:
    std::function<coroutines::Task<std23::expected<int, Done>>()> m_task_generator;
};

TEST_F(TestCoroTask, AwaitableTaskProvider)
{
    auto expected = coroutines::sync_wait(AwaitableTaskProvider{});
    EXPECT_EQ(*expected, 42);

    auto task = []() -> coroutines::Task<void> {
        auto expected = co_await AwaitableTaskProvider{};
        EXPECT_EQ(*expected, 42);
        co_return;
    };

    coroutines::sync_wait(task());
}<|MERGE_RESOLUTION|>--- conflicted
+++ resolved
@@ -36,12 +36,8 @@
  * limitations under the License.
  */
 
-<<<<<<< HEAD
 #include "mrc/core/expected.hpp"
-=======
-#include "mrc/core/std23_expected.hpp"
 #include "mrc/core/thread.hpp"
->>>>>>> 5a1a5f4b
 #include "mrc/coroutines/ring_buffer.hpp"
 #include "mrc/coroutines/sync_wait.hpp"
 #include "mrc/coroutines/task.hpp"
@@ -134,7 +130,9 @@
 
     AwaitableTaskProvider()
     {
-        m_task_generator = []() -> coroutines::Task<std23::expected<int, Done>> { co_return{42}; };
+        m_task_generator = []() -> coroutines::Task<mrc::expected<int, Done>> {
+            co_return {42};
+        };
     }
 
     auto operator co_await() -> decltype(auto)
@@ -143,7 +141,7 @@
     }
 
   private:
-    std::function<coroutines::Task<std23::expected<int, Done>>()> m_task_generator;
+    std::function<coroutines::Task<mrc::expected<int, Done>>()> m_task_generator;
 };
 
 TEST_F(TestCoroTask, AwaitableTaskProvider)
