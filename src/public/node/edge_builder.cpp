--- conflicted
+++ resolved
@@ -44,17 +44,8 @@
                                              IIngressProviderBase& sink,
                                              bool allow_narrowing)
 {
-<<<<<<< HEAD
     // Get the ingress
     auto ingress = sink.get_ingress_obj();
-=======
-    VLOG(2) << "Looking for edge adapter: (" << source.source_type_name() << ", " << sink.sink_type_name() << ")";
-    VLOG(2) << "- (" << source.source_type_hash() << ", " << sink.sink_type_hash() << ")";
-
-    if (EdgeAdapterRegistry::has_source_adapter(source.source_type()))
-    {
-        auto adapter = EdgeAdapterRegistry::find_source_adapter(source.source_type());
->>>>>>> da29e46c
 
     // Set to the source
     source.set_ingress_obj(ingress);
@@ -73,7 +64,6 @@
     // Now try and loop over any ingress adaptors for the sink
     // auto adapted_egress = EdgeBuilder::adapt_egress(sink_type_pair, egress);
 
-<<<<<<< HEAD
     // Try it again in case we need a sink adaptor then a source adaptor (Short circuits if we are already there)
     // adapted_egress = EdgeBuilder::adapt_egress(source_type_pair, adapted_egress);
 
@@ -82,26 +72,10 @@
 
     // Set to the source
     // sink.set_egress_obj(adapted_egress);
-=======
-    // Fallback -- probably fail
-    try
-    {
-        auto fn_converter = srf::node::EdgeRegistry::find_converter(source.source_type(), sink.sink_type());
-        return fn_converter(ingress_handle);
-    } catch (std::runtime_error e)
-    {
-        // Last attempt, check if types are the same and return ingress handle.
-        if (source.source_type() == sink.sink_type())
-        {
-            return ingress_handle;
-        }
-
-        throw e;
-    }
->>>>>>> da29e46c
 }
 
 // std::shared_ptr<IEdgeWritableBase> EdgeBuilder::ingress_adapter_for_sink(
+
 //     IIngressAcceptorBase& source, IIngressProviderBase& sink, std::shared_ptr<IEdgeWritableBase> ingress_handle)
 // {
 //     VLOG(2) << "Looking for edge adapter: (" << type_name(source.ingress_acceptor_type()) << ", "
@@ -155,12 +129,24 @@
     // Next check the static converters
     if (srf::node::EdgeRegistry::has_converter(target_type.full_type(), ingress->get_type().full_type()))
     {
-        auto fn_converter =
-            srf::node::EdgeRegistry::find_converter(target_type.full_type(), ingress->get_type().full_type());
-
-        auto converted_edge = fn_converter(ingress->get_ingress());
-
-        return std::make_shared<IngressHandleObj>(converted_edge);
+        try
+        {
+            auto fn_converter =
+                srf::node::EdgeRegistry::find_converter(target_type.full_type(), ingress->get_type().full_type());
+
+            auto converted_edge = fn_converter(ingress->get_ingress());
+
+            return std::make_shared<IngressHandleObj>(converted_edge);
+        } catch (std::runtime_error e)
+        {
+            // Last attempt, check if types are the same and return ingress handle.
+            if (target_type.full_type() == ingress->get_type().full_type())
+            {
+                return ingress;
+            }
+
+            throw e;
+        }
     }
 
     // Start dynamic lookup
