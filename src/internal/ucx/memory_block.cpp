--- conflicted
+++ resolved
@@ -17,25 +17,16 @@
 
 #include "internal/ucx/memory_block.hpp"
 
-<<<<<<< HEAD
+#include <glog/logging.h>
+
+#include <cstring>
+
 namespace srf::internal::ucx {
 
 MemoryBlock::MemoryBlock(const void* data, std::size_t bytes) : memory::MemoryBlock(data, bytes) {}
 
 MemoryBlock::MemoryBlock(
     const void* data, std::size_t bytes, ucp_mem_h local_handle, void* remote_handle, std::size_t remote_handle_size) :
-=======
-#include <glog/logging.h>
-
-#include <cstring>
-
-namespace srf::internal::ucx {
-
-MemoryBlock::MemoryBlock(void* data, std::size_t bytes) : memory::MemoryBlock(data, bytes) {}
-
-MemoryBlock::MemoryBlock(
-    void* data, std::size_t bytes, ucp_mem_h local_handle, void* remote_handle, std::size_t remote_handle_size) :
->>>>>>> da29e46c
   memory::MemoryBlock(data, bytes),
   m_local_handle(local_handle),
   m_remote_handle(remote_handle),
