/**
 * SPDX-FileCopyrightText: Copyright (c) 2021-2022, NVIDIA CORPORATION & AFFILIATES. All rights reserved.
 * SPDX-License-Identifier: Apache-2.0
 *
 * Licensed under the Apache License, Version 2.0 (the "License");
 * you may not use this file except in compliance with the License.
 * You may obtain a copy of the License at
 *
 * http://www.apache.org/licenses/LICENSE-2.0
 *
 * Unless required by applicable law or agreed to in writing, software
 * distributed under the License is distributed on an "AS IS" BASIS,
 * WITHOUT WARRANTIES OR CONDITIONS OF ANY KIND, either express or implied.
 * See the License for the specific language governing permissions and
 * limitations under the License.
 */

#pragma once

<<<<<<< HEAD
#include "internal/control_plane/client/state_manager.hpp"
#include "internal/remote_descriptor/remote_descriptor.hpp"
#include "internal/resources/forward.hpp"
#include "internal/resources/partition_resources_base.hpp"
#include "internal/runnable/resources.hpp"
#include "internal/ucx/registration_cache.hpp"
#include "internal/ucx/resources.hpp"

#include "srf/utils/macros.hpp"

#include <cstddef>
=======
#include "internal/data_plane/resources.hpp"
#include "internal/resources/forward.hpp"
#include "internal/resources/partition_resources_base.hpp"

#include "srf/utils/macros.hpp"

#include <memory>
>>>>>>> da29e46c

namespace srf::internal::network {

class Resources final : private resources::PartitionResourceBase
{
  public:
<<<<<<< HEAD
    Resources(resources::PartitionResourceBase& base,
              ucx::Resources& ucx,
              memory::HostResources& host,
              std::unique_ptr<control_plane::client::Instance> control_plane);
    ~Resources() final;

    DELETE_COPYABILITY(Resources);

    Resources(Resources&&) noexcept = default;
    Resources& operator=(Resources&&) noexcept = delete;

    const InstanceID& instance_id() const;

    ucx::Resources& ucx();
    control_plane::client::Instance& control_plane();
    data_plane::Resources& data_plane();

  private:
    Future<void> shutdown();

    InstanceID m_instance_id;
    ucx::Resources& m_ucx;
    control_plane::Client& m_control_plane_client;
    std::unique_ptr<data_plane::Resources> m_data_plane;

    // this must be the first variable destroyed
    std::unique_ptr<control_plane::client::Instance> m_control_plane;

    friend resources::Manager;
=======
    Resources(resources::PartitionResourceBase& base, ucx::Resources& ucx, memory::HostResources& host);
    ~Resources() final;

    DELETE_COPYABILITY(Resources);
    DEFAULT_MOVEABILITY(Resources);

    data_plane::Resources& data_plane();

  private:
    std::unique_ptr<data_plane::Resources> m_data_plane;
>>>>>>> da29e46c
};

}  // namespace srf::internal::network<|MERGE_RESOLUTION|>--- conflicted
+++ resolved
@@ -17,7 +17,6 @@
 
 #pragma once
 
-<<<<<<< HEAD
 #include "internal/control_plane/client/state_manager.hpp"
 #include "internal/remote_descriptor/remote_descriptor.hpp"
 #include "internal/resources/forward.hpp"
@@ -28,23 +27,11 @@
 
 #include "srf/utils/macros.hpp"
 
-#include <cstddef>
-=======
-#include "internal/data_plane/resources.hpp"
-#include "internal/resources/forward.hpp"
-#include "internal/resources/partition_resources_base.hpp"
-
-#include "srf/utils/macros.hpp"
-
-#include <memory>
->>>>>>> da29e46c
-
 namespace srf::internal::network {
 
 class Resources final : private resources::PartitionResourceBase
 {
   public:
-<<<<<<< HEAD
     Resources(resources::PartitionResourceBase& base,
               ucx::Resources& ucx,
               memory::HostResources& host,
@@ -53,7 +40,7 @@
 
     DELETE_COPYABILITY(Resources);
 
-    Resources(Resources&&) noexcept = default;
+    Resources(Resources&&) noexcept            = default;
     Resources& operator=(Resources&&) noexcept = delete;
 
     const InstanceID& instance_id() const;
@@ -74,18 +61,6 @@
     std::unique_ptr<control_plane::client::Instance> m_control_plane;
 
     friend resources::Manager;
-=======
-    Resources(resources::PartitionResourceBase& base, ucx::Resources& ucx, memory::HostResources& host);
-    ~Resources() final;
-
-    DELETE_COPYABILITY(Resources);
-    DEFAULT_MOVEABILITY(Resources);
-
-    data_plane::Resources& data_plane();
-
-  private:
-    std::unique_ptr<data_plane::Resources> m_data_plane;
->>>>>>> da29e46c
 };
 
 }  // namespace srf::internal::network