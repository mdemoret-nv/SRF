--- conflicted
+++ resolved
@@ -17,21 +17,14 @@
 
 #pragma once
 
-<<<<<<< HEAD
 #include "internal/control_plane/client/connections_manager.hpp"
 #include "internal/control_plane/client/state_manager.hpp"
 #include "internal/data_plane/request.hpp"
 #include "internal/memory/transient_pool.hpp"
 #include "internal/resources/partition_resources.hpp"
-=======
-#include "internal/data_plane/request.hpp"
-#include "internal/resources/forward.hpp"
->>>>>>> da29e46c
 #include "internal/resources/partition_resources_base.hpp"
 #include "internal/ucx/common.hpp"
 #include "internal/ucx/endpoint.hpp"
-<<<<<<< HEAD
-#include "internal/ucx/worker.hpp"
 
 #include "srf/channel/status.hpp"
 #include "srf/node/source_channel.hpp"
@@ -41,10 +34,6 @@
 #include "srf/runtime/remote_descriptor.hpp"
 #include "srf/types.hpp"
 #include "srf/utils/macros.hpp"
-=======
->>>>>>> da29e46c
-
-#include "srf/types.hpp"
 
 #include <cstddef>
 #include <cstdint>
@@ -54,7 +43,6 @@
 
 namespace srf::internal::data_plane {
 
-<<<<<<< HEAD
 struct RemoteDescriptorMessage
 {
     srf::runtime::RemoteDescriptor rd;
@@ -72,61 +60,10 @@
     ~Client() final;
 
     std::shared_ptr<ucx::Endpoint> endpoint_shared(const InstanceID& instance_id) const;
-=======
-class Client final : public resources::PartitionResourceBase
-{
-  public:
-    Client(resources::PartitionResourceBase& base, ucx::Resources& ucx);
-    ~Client() final;
-
-    /**
-     * @brief Register a UCX Worker address with an InstanceID
-     */
-    void register_instance(InstanceID instance_id, ucx::WorkerAddress worker_address);
-
-    /**
-     * @brief Send an EncodedObject to the PortAddress at InstanceID
-     *
-     * @note Issue #122 would elmininate the need for InstanceID to be passed; however, this might also be an
-     * optimization path to avoid a second PortAddress to InstanceID lookup. NetworkSendManager should issue
-     * the await_send with only port_address and encoded_object; however, the internal should be able to short
-     * circuit the translation.
-     *
-     * @param instance_id
-     * @param port_address
-     * @param encoded_object
-     */
-    // void await_send(const InstanceID& instance_id,
-    //                 const PortAddress& port_address,
-    //                 const codable::EncodedObject& encoded_object);
-
-    // number of established remote instances
-    std::size_t connections() const;
-
-    void async_recv(void* addr, std::size_t bytes, std::uint64_t tag, Request& request);
-    void async_send(void* addr, std::size_t bytes, std::uint64_t tag, InstanceID instance_id, Request& request);
-
-    /**
-     * @brief Perform an asynchronous one-side GET from a contiguous block of memory starting at remote_addr on remote
-     * instance_id.
-     */
-    void async_get(void* addr,
-                   std::size_t bytes,
-                   InstanceID instance_id,
-                   void* remote_addr,
-                   const std::string& packed_remote_key,
-                   Request& request);
-
-    // // determine if connected to a given remote instance
-    // bool is_connected_to(InstanceID) const;
-
-    // void decrement_remote_descriptor(InstanceID, ObjectID);
->>>>>>> da29e46c
 
     // drop endpoint
     void drop_endpoint(const InstanceID& instance_id);
 
-<<<<<<< HEAD
     // number of established remote instances
     std::size_t endpoint_count() const;
 
@@ -181,20 +118,6 @@
     ucx::Resources& m_ucx;
     control_plane::client::ConnectionsManager& m_connnection_manager;
     memory::TransientPool& m_transient_pool;
-=======
-  protected:
-    // // issue tag only send - no payload data
-    // void issue_network_event(InstanceID, ucp_tag_t);
-
-    // get endpoint for instance id
-    const ucx::Endpoint& endpoint(InstanceID) const;
-
-    // void push_request(void* request);
-
-  private:
-    ucx::Resources& m_ucx;
-    std::map<InstanceID, ucx::WorkerAddress> m_workers;
->>>>>>> da29e46c
     mutable std::map<InstanceID, std::shared_ptr<ucx::Endpoint>> m_endpoints;
 
     std::unique_ptr<srf::runnable::Runner> m_rd_writer;
