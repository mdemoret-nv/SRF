--- conflicted
+++ resolved
@@ -20,6 +20,7 @@
 #include <ucp/api/ucp.h>
 
 #include <cstdint>
+#include <stdexcept>
 #include <tuple>
 
 static constexpr ucp_tag_t ALL1_BITS = 0xFFFFFFFFFFFFFFFF;  // NOLINT
@@ -31,24 +32,10 @@
 static constexpr ucp_tag_t TAG_P2P_MSG  = 0x2000000000000000;  // leading 4 bits are 0010  // NOLINT
 static constexpr ucp_tag_t TAG_UKN_MSG  = 0x1000000000000000;  // leading 4 bits are 0001  // NOLINT
 
-<<<<<<< HEAD
 static constexpr ucp_tag_t TAG_CTRL_MASK = 0xFFFF000000000000;  // 48-bits  // NOLINT
 static constexpr ucp_tag_t TAG_USER_MASK = 0x0000FFFFFFFFFFFF;  // 48-bits  // NOLINT
 
 static ucp_tag_t decode_tag_msg(const ucp_tag_t& tag)
-=======
-static constexpr ucp_tag_t MSG_TYPE_MASK  = 0xF000000000000000;  // leading 4 bits are 1111  // NOLINT
-static constexpr ucp_tag_t INGRESS_TAG    = 0x8000000000000000;  // leading 4 bits are 1000  // NOLINT
-static constexpr ucp_tag_t DESCRIPTOR_TAG = 0x4000000000000000;  // leading 4 bits are 0100  // NOLINT
-static constexpr ucp_tag_t FUTURE_TAG     = 0x2000000000000000;  // leading 4 bits are 0010  // NOLINT
-static constexpr ucp_tag_t P2P_TAG        = 0x1000000000000000;  // leading 4 bits are 0010  // NOLINT
-
-static constexpr ucp_tag_t TAG_CTRL_MASK = 0xFFFF000000000000;  // 48-bits  // NOLINT
-static constexpr ucp_tag_t TAG_USER_MASK = 0x0000FFFFFFFFFFFF;  // 48-bits  // NOLINT
-static constexpr ucp_tag_t USR_TYPE_MASK = 0x0000FFFFFFFFFFFF;  // 48-bits  // NOLINT
-
-static ucp_tag_t tag_decode_msg_type(const ucp_tag_t& tag)
->>>>>>> da29e46c
 {
     // valid = non-zero && power of two
     auto top_bits = tag & TAG_MSG_MASK;
