# SPDX-FileCopyrightText: Copyright (c) 2022-2024, NVIDIA CORPORATION & AFFILIATES. All rights reserved.
# SPDX-License-Identifier: Apache-2.0
#
# Licensed under the Apache License, Version 2.0 (the "License");
# you may not use this file except in compliance with the License.
# You may obtain a copy of the License at
#
# http://www.apache.org/licenses/LICENSE-2.0
#
# Unless required by applicable law or agreed to in writing, software
# distributed under the License is distributed on an "AS IS" BASIS,
# WITHOUT WARRANTIES OR CONDITIONS OF ANY KIND, either express or implied.
# See the License for the specific language governing permissions and
# limitations under the License.

{% set version = environ.get('GIT_VERSION', '0.0.0.dev').lstrip('v') + environ.get('VERSION_SUFFIX', '') %}
{% set py_version = environ.get('CONDA_PY', '3.10') %}
<<<<<<< HEAD
{% set cuda_version = '.'.join(environ.get('CUDA', '12.1').split('.')[:2]) %}
=======
{% set cuda_version = '.'.join(environ.get('CUDA', '12.5').split('.')[:2]) %}
>>>>>>> cef7f0bf

package:
  name: libmrc-split
  version: {{ version }}

source:
  git_url: ../../../..

build:
  number: {{ GIT_DESCRIBE_NUMBER }}
  script_env:
    - CMAKE_CUDA_ARCHITECTURES=RAPIDS
    - MRC_CACHE_DIR
    - PARALLEL_LEVEL
  include_recipe: False

requirements:
  build:
    # Requirements that are only necessary for build or would be different when cross compiling. Keep sorted!
    - {{ compiler("c") }}
    - {{ compiler("cuda") }}
    - {{ compiler("cxx") }}
    - ccache
    - cmake =3.27
    - libtool
    - ninja =1.11
<<<<<<< HEAD
    - numactl-libs-cos7-x86_64
    - pkg-config =0.29
    - sysroot_linux-64 >=2.17
=======
    - numactl =2.0.18
    - pkg-config =0.29
    - sysroot_linux-64 >=2.28
>>>>>>> cef7f0bf
  host:
    # Libraries necessary to build. Keep sorted!
    - boost-cpp =1.84
    - cuda-cudart-dev {{ cuda_version }}.*
    - cuda-nvml-dev {{ cuda_version }}.*
    - cuda-nvrtc-dev {{ cuda_version }}.*
    - cuda-version {{ cuda_version }}.*
    - doxygen 1.10.0
<<<<<<< HEAD
    - glog =0.6
    - libgrpc =1.59
=======
    - glog>=0.7.1,<0.8
    - libgrpc =1.62.2
>>>>>>> cef7f0bf
    - gtest =1.14
    - libhwloc =2.9.2
    - librmm {{ rapids_version }}
    - nlohmann_json =3.11
    - pybind11-abi # See: https://conda-forge.org/docs/maintainer/knowledge_base.html#pybind11-abi-constraints
    - pybind11-stubgen =0.10
    - python {{ python }}
    - scikit-build =0.17
    - ucx =1.15

outputs:
  - name: libmrc
    build:
      string: cuda_{{ cuda_version }}_h{{ PKG_HASH }}_{{ PKG_BUILDNUM }}
      run_exports:
        - {{ pin_subpackage("libmrc", max_pin="x.x") }}
      include_recipe: False
    script: move_libmrc_files.sh
    requirements:
      build:
        # Most are copied from the split package to utilize the run_exports. Keep sorted!
        - {{ compiler("c") }}
        - {{ compiler("cuda") }}
        - {{ compiler("cxx") }}
        - cmake =3.27
<<<<<<< HEAD
        - numactl-libs-cos7-x86_64
        - sysroot_linux-64 =2.17
=======
        - numactl =2.0.18
        - sysroot_linux-64 >=2.28
>>>>>>> cef7f0bf
      host:
        # Any libraries with weak run_exports need to go here to be added to the run. Keep sorted!
        - boost-cpp =1.84
        - cuda-version # Needed to allow pin_compatible to work
<<<<<<< HEAD
        - glog =0.6
        - libgrpc =1.59
=======
        - glog>=0.7.1,<0.8
        - libgrpc =1.62.2
>>>>>>> cef7f0bf
        - libhwloc =2.9.2
        - librmm {{ rapids_version }}
        - nlohmann_json =3.11
        - ucx =1.15
      run:
        # Manually add any packages necessary for run that do not have run_exports. Keep sorted!
        - cuda-version {{ cuda_version }}.*
        - nlohmann_json =3.11
        - ucx =1.15
        - cuda-cudart
        - boost-cpp =1.84
    test:
      script: test_libmrc.sh
      files:
        - build/**/*.x

  - name: mrc
    build:
      string: cuda_{{ cuda_version }}_py{{ py_version }}_h{{ PKG_HASH }}_{{ PKG_BUILDNUM }}
      run_exports:
        - {{ pin_subpackage("mrc", max_pin="x.x") }}
      ignore_run_exports:
        - pypy
      missing_dso_whitelist:
        - $RPATH/ld-linux-x86-64.so.2 # From python
        - $RPATH/libc.so.6 # From python
        - $RPATH/libpthread.so.0 # Sample modules
      include_recipe: False
    script: move_mrc_files.sh
    requirements:
      host:
        # Only should need libmrc and python. Keep sorted!
        - {{ pin_subpackage('libmrc', exact=True) }}
        - python {{ python }}
      run:
        - {{ pin_subpackage('libmrc', exact=True) }}
        - rmm {{ rapids_version }}.* # This is not necessary but required until this is fixed: https://github.com/mamba-org/boa/issues/232
        - python
    test:
      imports:
        - mrc
      script: test_mrc.sh
      source_files:
        # Copy the pytest source files
        - python/pytest.ini
        - python/setup.cfg
        - python/tests/*
      requires:
        - numpy
        - nvtx
        - pytest
        - cuml {{ rapids_version }}.* # Ensure we can install cuml. This can cause issues solving libabseil

about:
  home: https://github.com/nv-morpheus/MRC
  license_family: Apache
  license_file: LICENSE
  license: Apache-2.0
  summary: A GPU accelerated streaming data library with python bindings<|MERGE_RESOLUTION|>--- conflicted
+++ resolved
@@ -15,11 +15,7 @@
 
 {% set version = environ.get('GIT_VERSION', '0.0.0.dev').lstrip('v') + environ.get('VERSION_SUFFIX', '') %}
 {% set py_version = environ.get('CONDA_PY', '3.10') %}
-<<<<<<< HEAD
-{% set cuda_version = '.'.join(environ.get('CUDA', '12.1').split('.')[:2]) %}
-=======
 {% set cuda_version = '.'.join(environ.get('CUDA', '12.5').split('.')[:2]) %}
->>>>>>> cef7f0bf
 
 package:
   name: libmrc-split
@@ -46,15 +42,9 @@
     - cmake =3.27
     - libtool
     - ninja =1.11
-<<<<<<< HEAD
-    - numactl-libs-cos7-x86_64
-    - pkg-config =0.29
-    - sysroot_linux-64 >=2.17
-=======
     - numactl =2.0.18
     - pkg-config =0.29
     - sysroot_linux-64 >=2.28
->>>>>>> cef7f0bf
   host:
     # Libraries necessary to build. Keep sorted!
     - boost-cpp =1.84
@@ -63,13 +53,8 @@
     - cuda-nvrtc-dev {{ cuda_version }}.*
     - cuda-version {{ cuda_version }}.*
     - doxygen 1.10.0
-<<<<<<< HEAD
-    - glog =0.6
-    - libgrpc =1.59
-=======
     - glog>=0.7.1,<0.8
     - libgrpc =1.62.2
->>>>>>> cef7f0bf
     - gtest =1.14
     - libhwloc =2.9.2
     - librmm {{ rapids_version }}
@@ -95,24 +80,14 @@
         - {{ compiler("cuda") }}
         - {{ compiler("cxx") }}
         - cmake =3.27
-<<<<<<< HEAD
-        - numactl-libs-cos7-x86_64
-        - sysroot_linux-64 =2.17
-=======
         - numactl =2.0.18
         - sysroot_linux-64 >=2.28
->>>>>>> cef7f0bf
       host:
         # Any libraries with weak run_exports need to go here to be added to the run. Keep sorted!
         - boost-cpp =1.84
         - cuda-version # Needed to allow pin_compatible to work
-<<<<<<< HEAD
-        - glog =0.6
-        - libgrpc =1.59
-=======
         - glog>=0.7.1,<0.8
         - libgrpc =1.62.2
->>>>>>> cef7f0bf
         - libhwloc =2.9.2
         - librmm {{ rapids_version }}
         - nlohmann_json =3.11
