--- conflicted
+++ resolved
@@ -60,17 +60,10 @@
           - gxx=11.2
           - libgrpc=1.59
           - libhwloc=2.9.2
-<<<<<<< HEAD
-          - librmm=23.12
-          - ninja=1.10
-          - nlohmann_json=3.9
-          - nodejs=18
-=======
           - librmm=24.02
           - libxml2=2.11.6 # 2.12 has a bug preventing round-trip serialization in hwloc
           - ninja=1.11
           - nlohmann_json=3.11
->>>>>>> 8377f6a5
           - numactl-libs-cos7-x86_64
           - pkg-config=0.29
           - pybind11-stubgen=0.10
@@ -88,16 +81,6 @@
       - output_types: [conda]
         packages:
           - bash-completion
-<<<<<<< HEAD
-          - clang-tools=17
-          - clang=17
-          - clangdev=17
-          - clangxx=17
-          - gdb
-          - libclang-cpp=17
-          - libclang=17
-          - llvmdev=17
-=======
           - clang-tools=16
           - clang=16
           - clangdev=16
@@ -108,19 +91,12 @@
           - libclang=16
           - llvmdev=16
           - yapf
->>>>>>> 8377f6a5
 
   code_style:
     common:
       - output_types: [conda]
         packages:
-<<<<<<< HEAD
-          - flake8
-          - yapf
-          - include-what-you-use=0.21
-=======
           - include-what-you-use=0.20
->>>>>>> 8377f6a5
 
   testing:
     common:
