--- conflicted
+++ resolved
@@ -23,11 +23,8 @@
 #include "srf/exceptions/runtime_error.hpp"
 #include "srf/memory/buffer.hpp"
 #include "srf/memory/buffer_view.hpp"
-<<<<<<< HEAD
 #include "srf/memory/memory_kind.hpp"
 #include "srf/memory/resources/memory_resource.hpp"
-=======
->>>>>>> 5de3818e
 #include "srf/protos/codable.pb.h"
 #include "srf/types.hpp"
 #include "srf/utils/macros.hpp"
@@ -37,6 +34,7 @@
 
 #include <cstddef>
 #include <map>
+#include <optional>
 #include <string>
 #include <typeindex>
 #include <utility>
@@ -194,8 +192,8 @@
         CHECK(desc.has_meta_data_desc());
 
         MetaDataT meta_data;
-        auto ok = desc.meta_data_desc().meta_data().UnpackTo(&meta_data);
-        if (!ok)
+        auto was_unpacked = desc.meta_data_desc().meta_data().UnpackTo(&meta_data);
+        if (!was_unpacked)
         {
             throw exceptions::SrfRuntimeError("unable to decode meta data to the requestd message type");
         }
