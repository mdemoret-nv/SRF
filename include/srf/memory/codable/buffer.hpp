--- conflicted
+++ resolved
@@ -30,20 +30,7 @@
 template <>
 struct codable_protocol<srf::memory::buffer>
 {
-<<<<<<< HEAD
-    static void serialize(const T& obj, Encoder<T>& encoded, const EncodingOptions& opts)
-    {
-        auto guard = encoded.acquire_encoding_context();
-
-        auto idx = encoded.register_memory_view(obj);
-        if (!idx)
-        {
-            encoded.copy_to_eager_descriptor(obj);
-        }
-    }
-=======
     static void serialize(const memory::buffer& obj, Encoder<memory::buffer>& encoded, const EncodingOptions& opts);
->>>>>>> 16c150f2
 
     static memory::buffer deserialize(const Decoder<memory::buffer>& encoded, std::size_t object_idx);
 };
