--- conflicted
+++ resolved
@@ -20,13 +20,9 @@
   list(APPEND CMAKE_MESSAGE_CONTEXT "UCXX")
 
   morpheus_utils_assert_cpm_initialized()
-<<<<<<< HEAD
-  set(UCXX_VERSION "0.38.00" CACHE STRING "Which version of UCXX to use.")
-=======
   set(UCXX_VERSION "0.39.00" CACHE STRING "Which version of UCXX to use.")
 
   find_package(ucx REQUIRED)
->>>>>>> b9ae747c
 
   # TODO(MDD): Switch back to the official UCXX repo once the following PR is merged:
   # https://github.com/rapidsai/ucxx/pull/166
@@ -39,11 +35,7 @@
       ${PROJECT_NAME}-core-exports
     CPM_ARGS
       GIT_REPOSITORY          https://github.com/rapidsai/ucxx.git
-<<<<<<< HEAD
-      GIT_TAG                 branch-0.38
-=======
       GIT_TAG                 branch-0.39
->>>>>>> b9ae747c
       GIT_SHALLOW             TRUE
       SOURCE_SUBDIR           cpp
       OPTIONS                 "UCXX_ENABLE_RMM ON"
