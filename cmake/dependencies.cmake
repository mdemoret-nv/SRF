# SPDX-FileCopyrightText: Copyright (c) 2020-2024, NVIDIA CORPORATION & AFFILIATES. All rights reserved.
# SPDX-License-Identifier: Apache-2.0
#
# Licensed under the Apache License, Version 2.0 (the "License");
# you may not use this file except in compliance with the License.
# You may obtain a copy of the License at
#
# http://www.apache.org/licenses/LICENSE-2.0
#
# Unless required by applicable law or agreed to in writing, software
# distributed under the License is distributed on an "AS IS" BASIS,
# WITHOUT WARRANTIES OR CONDITIONS OF ANY KIND, either express or implied.
# See the License for the specific language governing permissions and
# limitations under the License.

list(APPEND CMAKE_MESSAGE_CONTEXT "dep")

morpheus_utils_print_config()

include(${CMAKE_CURRENT_LIST_DIR}/Configure_UCXX.cmake)

morpheus_utils_initialize_cpm(MRC_CACHE_DIR)

# Start with CUDA. Need to add it to our export set
rapids_find_package(CUDAToolkit
  REQUIRED
  BUILD_EXPORT_SET ${PROJECT_NAME}-exports
  INSTALL_EXPORT_SET ${PROJECT_NAME}-exports
)

# Boost
# =====
morpheus_utils_configure_boost()

# # UCX
# # ===
# morpheus_utils_configure_ucx()

# hwloc
# =====
morpheus_utils_configure_hwloc()

# cccl
# =========
morpheus_utils_configure_cccl()

# NVIDIA RAPIDS RMM
# =================
morpheus_utils_configure_rmm()

# gflags
# ======
rapids_find_package(gflags REQUIRED
  GLOBAL_TARGETS gflags
  BUILD_EXPORT_SET ${PROJECT_NAME}-exports
  INSTALL_EXPORT_SET ${PROJECT_NAME}-exports
)

# glog
# ====
# - link against shared
# - todo: compile with -DWITH_GFLAGS=OFF and remove gflags dependency
morpheus_utils_configure_glog()

# nvidia cub
# ==========
find_path(CUB_INCLUDE_DIRS "cub/cub.cuh"
  HINTS ${CUDAToolkit_INCLUDE_DIRS} ${Thrust_SOURCE_DIR} ${CUB_DIR}
  REQUIRE
)

# grpc-repo
# =========
rapids_find_package(gRPC REQUIRED
  GLOBAL_TARGETS
  gRPC::address_sorting gRPC::gpr gRPC::grpc gRPC::grpc_unsecure gRPC::grpc++ gRPC::grpc++_alts gRPC::grpc++_error_details gRPC::grpc++_reflection
  gRPC::grpc++_unsecure gRPC::grpc_plugin_support gRPC::grpcpp_channelz gRPC::upb gRPC::grpc_cpp_plugin gRPC::grpc_csharp_plugin gRPC::grpc_node_plugin
  gRPC::grpc_objective_c_plugin gRPC::grpc_php_plugin gRPC::grpc_python_plugin gRPC::grpc_ruby_plugin
  BUILD_EXPORT_SET ${PROJECT_NAME}-exports
  INSTALL_EXPORT_SET ${PROJECT_NAME}-exports
)

# RxCpp
# =====
morpheus_utils_configure_rxcpp()

# JSON
# ======
rapids_find_package(nlohmann_json REQUIRED
  GLOBAL_TARGETS nlohmann_json::nlohmann_json
  BUILD_EXPORT_SET ${PROJECT_NAME}-exports
  INSTALL_EXPORT_SET ${PROJECT_NAME}-exports
  FIND_ARGS
  CONFIG
)

# prometheus
# =========
morpheus_utils_configure_prometheus_cpp()

<<<<<<< HEAD
# libcudacxx
# =========
morpheus_utils_configure_libcudacxx()

# libuv
# ======
rapids_find_package(UV REQUIRED
  GLOBAL_TARGETS UV::uv
  BUILD_EXPORT_SET ${PROJECT_NAME}-core-exports
  INSTALL_EXPORT_SET ${PROJECT_NAME}-core-exports
)

# NodeJs
# ======
rapids_find_package(NodeJs REQUIRED
  GLOBAL_TARGETS NodeJs::Node
  BUILD_EXPORT_SET ${PROJECT_NAME}-core-exports
  INSTALL_EXPORT_SET ${PROJECT_NAME}-core-exports
)

# UCXX
# ====
morpheus_utils_configure_UCXX()

=======
>>>>>>> 8377f6a5
if(MRC_BUILD_BENCHMARKS)
  # google benchmark
  # ================
  rapids_find_package(benchmark REQUIRED
    GLOBAL_TARGETS benchmark::benchmark
    BUILD_EXPORT_SET ${PROJECT_NAME}-exports

    # No install set
    FIND_ARGS
    CONFIG
  )
endif()

if(MRC_BUILD_TESTS)
  # google test
  # ===========
  rapids_find_package(GTest REQUIRED
    GLOBAL_TARGETS GTest::gtest GTest::gmock GTest::gtest_main GTest::gmock_main
    BUILD_EXPORT_SET ${PROJECT_NAME}-exports

    # No install set
    FIND_ARGS
    CONFIG
  )
endif()

list(POP_BACK CMAKE_MESSAGE_CONTEXT)<|MERGE_RESOLUTION|>--- conflicted
+++ resolved
@@ -98,7 +98,6 @@
 # =========
 morpheus_utils_configure_prometheus_cpp()
 
-<<<<<<< HEAD
 # libcudacxx
 # =========
 morpheus_utils_configure_libcudacxx()
@@ -123,8 +122,6 @@
 # ====
 morpheus_utils_configure_UCXX()
 
-=======
->>>>>>> 8377f6a5
 if(MRC_BUILD_BENCHMARKS)
   # google benchmark
   # ================
