--- conflicted
+++ resolved
@@ -85,11 +85,7 @@
 #### Create MRC Conda environment
 ```bash
 # note: `mamba` may be used in place of `conda` for better performance.
-<<<<<<< HEAD
-conda env create -n mrc --file $MRC_ROOT/conda/environments/all_cuda-121_arch-x86_64.yaml
-=======
 conda env create -n mrc --file $MRC_ROOT/conda/environments/all_cuda-125_arch-x86_64.yaml
->>>>>>> cef7f0bf
 conda activate mrc
 ```
 #### Build MRC
