/**
 * SPDX-FileCopyrightText: Copyright (c) 2021-2022, NVIDIA CORPORATION & AFFILIATES. All rights reserved.
 * SPDX-License-Identifier: Apache-2.0
 *
 * Licensed under the Apache License, Version 2.0 (the "License");
 * you may not use this file except in compliance with the License.
 * You may obtain a copy of the License at
 *
 * http://www.apache.org/licenses/LICENSE-2.0
 *
 * Unless required by applicable law or agreed to in writing, software
 * distributed under the License is distributed on an "AS IS" BASIS,
 * WITHOUT WARRANTIES OR CONDITIONS OF ANY KIND, either express or implied.
 * See the License for the specific language governing permissions and
 * limitations under the License.
 */

#include "pysrf/segment.hpp"

#include "pysrf/node.hpp"
#include "pysrf/types.hpp"
#include "pysrf/utils.hpp"

#include "srf/channel/status.hpp"
#include "srf/core/utils.hpp"
#include "srf/manifold/egress.hpp"
#include "srf/modules/segment_modules.hpp"
#include "srf/node/edge_builder.hpp"
#include "srf/node/port_registry.hpp"
#include "srf/node/sink_properties.hpp"
#include "srf/node/source_properties.hpp"
#include "srf/runnable/context.hpp"
#include "srf/segment/builder.hpp"
#include "srf/segment/object.hpp"

#include <boost/fiber/future/future.hpp>
#include <glog/logging.h>
#include <pybind11/cast.h>
#include <pybind11/detail/internals.h>
#include <pybind11/gil.h>
#include <pybind11/pybind11.h>
#include <pybind11/pytypes.h>
#include <rxcpp/operators/rx-map.hpp>
#include <rxcpp/rx.hpp>

#include <exception>
#include <fstream>
#include <functional>
#include <map>
#include <stdexcept>
#include <string>
#include <type_traits>
#include <typeindex>
#include <utility>
#include <vector>

// IWYU thinks we need array for py::print
// IWYU pragma: no_include <array>
// IWYU pragma: no_include <boost/fiber/future/detail/shared_state.hpp>
// IWYU pragma: no_include <boost/fiber/future/detail/task_base.hpp>
// IWYU pragma: no_include <boost/hana/if.hpp>
// IWYU pragma: no_include <boost/smart_ptr/detail/operator_bool.hpp>
// IWYU pragma: no_include "rx-includes.hpp"

namespace srf::pysrf {

namespace py = pybind11;

std::shared_ptr<srf::segment::ObjectProperties> build_source(srf::segment::Builder& self,
                                                             const std::string& name,
                                                             std::function<py::iterator()> iter_factory)
{
    auto wrapper = [iter_factory](PyObjectSubscriber& subscriber) mutable {
        auto& ctx = runnable::Context::get_runtime_context();

        AcquireGIL gil;

        try
        {
            DVLOG(10) << ctx.info() << " Starting source";

            // Get the iterator from the factory
            auto iter = iter_factory();

            // Loop over the iterator
            while (iter != py::iterator::sentinel())
            {
                // Get the next value
                auto next_val = py::cast<py::object>(*iter);

                {
                    // Release the GIL to call on_next
                    pybind11::gil_scoped_release nogil;

                    //  Only send if its subscribed. Very important to ensure the object has been moved!
                    if (subscriber.is_subscribed())
                    {
                        subscriber.on_next(std::move(next_val));
                    }
                }

                // Increment it for next loop
                ++iter;
            }

        } catch (const std::exception& e)
        {
            LOG(ERROR) << ctx.info() << "Error occurred in source. Error msg: " << e.what();

            gil.release();
            subscriber.on_error(std::current_exception());
            return;
        }

        // Release the GIL to call on_complete
        gil.release();

        subscriber.on_completed();

        DVLOG(10) << ctx.info() << " Source complete";
    };

    return self.construct_object<PythonSource<PyHolder>>(name, wrapper);
}

std::shared_ptr<srf::segment::ObjectProperties> BuilderProxy::make_source(srf::segment::Builder& self,
                                                                          const std::string& name,
                                                                          py::iterator source_iterator)
{
    // Capture the generator factory
    return build_source(self, name, [iterator = PyObjectHolder(std::move(source_iterator))]() mutable {
        // Check if the iterator has been started already
        if (!iterator)
        {
            LOG(ERROR)
                << "Cannot have multiple progress engines for the iterator overload. Iterators cannot be duplicated";
            throw std::runtime_error(
                "Cannot have multiple progress engines for the iterator overload. Iterators cannot be duplicated");
        }

        // Move the object into the iterator to ensure its only used once.
        return py::cast<py::iterator>(py::object(std::move(iterator)));
    });
}

std::shared_ptr<srf::segment::ObjectProperties> BuilderProxy::make_source(srf::segment::Builder& self,
                                                                          const std::string& name,
                                                                          py::iterable source_iterable)
{
    // Capture the iterator
    return build_source(self, name, [iterable = PyObjectHolder(std::move(source_iterable))]() {
        // Turn the iterable into an iterator
        return py::iter(iterable);
    });
}

std::shared_ptr<srf::segment::ObjectProperties> BuilderProxy::make_source(srf::segment::Builder& self,
                                                                          const std::string& name,
                                                                          py::function gen_factory)
{
    // Capture the generator factory
    return build_source(self, name, [gen_factory = PyObjectHolder(std::move(gen_factory))]() {
        // Call the generator factory to make a new generator
        return py::cast<py::iterator>(gen_factory());
    });
}

std::shared_ptr<srf::segment::ObjectProperties> BuilderProxy::make_sink(srf::segment::Builder& self,
                                                                        const std::string& name,
                                                                        std::function<void(py::object object)> on_next,
                                                                        std::function<void(py::object object)> on_error,
                                                                        std::function<void()> on_completed)
{
    auto on_next_w = [on_next](PyHolder object) {
        pybind11::gil_scoped_acquire gil;
        on_next(std::move(object));  // Move the object into a temporary
    };

    auto on_error_w = [on_error](std::exception_ptr ptr) {
        pybind11::gil_scoped_acquire gil;

        // First, translate the exception setting the python exception value
        py::detail::translate_exception(ptr);

        // Creating py::error_already_set will clear the exception and retrieve the value
        py::error_already_set active_ex;

        // Now actually pass the exception to the callback
        on_error(active_ex.value());
    };

    auto on_completed_w = [on_completed]() {
        pybind11::gil_scoped_acquire gil;
        on_completed();
    };

    return self.make_sink<PyHolder, PythonSink>(name, on_next_w, on_error_w, on_completed_w);
}

<<<<<<< HEAD
std::shared_ptr<srf::segment::ObjectProperties> SegmentProxy::make_sink_component(
    srf::segment::Builder& self,
    const std::string& name,
    std::function<void(py::object object)> on_next,
    std::function<void(py::object object)> on_error,
    std::function<void()> on_completed)
{
    auto on_next_w = [on_next](PyHolder object) {
        pybind11::gil_scoped_acquire gil;
        on_next(std::move(object));  // Move the object into a temporary
    };

    auto on_error_w = [on_error](std::exception_ptr ptr) {
        pybind11::gil_scoped_acquire gil;

        // First, translate the exception setting the python exception value
        py::detail::translate_exception(ptr);

        // Creating py::error_already_set will clear the exception and retrieve the value
        py::error_already_set active_ex;

        // Now actually pass the exception to the callback
        on_error(active_ex.value());
    };

    auto on_completed_w = [on_completed]() {
        pybind11::gil_scoped_acquire gil;
        on_completed();
    };

    return self.make_sink_component<PyHolder, PythonSinkComponent>(name, on_next_w, on_error_w, on_completed_w);
}

std::shared_ptr<srf::segment::ObjectProperties> SegmentProxy::get_ingress(srf::segment::Builder& self,
=======
std::shared_ptr<srf::segment::ObjectProperties> BuilderProxy::get_ingress(srf::segment::Builder& self,
>>>>>>> da29e46c
                                                                          const std::string& name)
{
    auto it_caster = node::PortRegistry::s_port_to_type_index.find(name);
    if (it_caster != node::PortRegistry::s_port_to_type_index.end())
    {
        VLOG(2) << "Found an ingress port caster for " << name;

        return self.get_ingress(name, it_caster->second);
    }
    return self.get_ingress<PyHolder>(name);
}

std::shared_ptr<srf::segment::ObjectProperties> BuilderProxy::get_egress(srf::segment::Builder& self,
                                                                         const std::string& name)
{
    auto it_caster = node::PortRegistry::s_port_to_type_index.find(name);
    if (it_caster != node::PortRegistry::s_port_to_type_index.end())
    {
        VLOG(2) << "Found an egress port caster for " << name;

        return self.get_egress(name, it_caster->second);
    }

    return self.get_egress<PyHolder>(name);
}

std::shared_ptr<srf::segment::ObjectProperties> BuilderProxy::make_node(
    srf::segment::Builder& self,
    const std::string& name,
    std::function<pybind11::object(pybind11::object object)> map_f)
{
    return self.make_node<PyHolder, PyHolder, PythonNode>(
        name, rxcpp::operators::map([map_f](PyHolder data_object) -> PyHolder {
            try
            {
                py::gil_scoped_acquire gil;

                // Call the map function
                return map_f(std::move(data_object));
            } catch (py::error_already_set& err)
            {
                {
                    // Need the GIL here
                    py::gil_scoped_acquire gil;
                    py::print("Error hit!");
                    py::print(err.what());
                }

                throw;
                // caught by python output.on_error(std::current_exception());
            }
        }));
}

std::shared_ptr<srf::segment::ObjectProperties> BuilderProxy::make_node_full(
    srf::segment::Builder& self,
    const std::string& name,
    std::function<void(const pysrf::PyObjectObservable& obs, pysrf::PyObjectSubscriber& sub)> sub_fn)
{
    auto node = self.make_node<PyHolder, PyHolder, PythonNode>(name);

    node->object().make_stream([sub_fn](const PyObjectObservable& input) -> PyObjectObservable {
        return rxcpp::observable<>::create<PyHolder>([input, sub_fn](pysrf::PyObjectSubscriber output) {
            try
            {
                py::gil_scoped_acquire gil;

                // Call the subscribe function
                sub_fn(input, output);

                return output;

            } catch (py::error_already_set& err)
            {
                LOG(ERROR) << "Python occurred during full node subscription. Error: " + std::string(err.what());

                // Rethrow python exceptions
                throw;
            } catch (std::exception& err)
            {
                LOG(ERROR) << "Exception occurred during subscription. Error: " + std::string(err.what());
                throw;
            }
        });
    });

    return node;
}

std::shared_ptr<srf::modules::SegmentModule> BuilderProxy::load_module_from_registry(
    srf::segment::Builder& self,
    const std::string& module_id,
    const std::string& registry_namespace,
    std::string module_name,
    py::dict config)
{
    auto json_config = cast_from_pyobject(config);

    return self.load_module_from_registry(
        module_id, registry_namespace, std::move(module_name), std::move(json_config));
}

void BuilderProxy::init_module(srf::segment::Builder& self, std::shared_ptr<srf::modules::SegmentModule> module)
{
    self.init_module(module);
}

void BuilderProxy::register_module_input(srf::segment::Builder& self,
                                         std::string input_name,
                                         std::shared_ptr<segment::ObjectProperties> object)
{
    self.register_module_input(std::move(input_name), object);
}

void BuilderProxy::register_module_output(srf::segment::Builder& self,
                                          std::string output_name,
                                          std::shared_ptr<segment::ObjectProperties> object)
{
    self.register_module_output(std::move(output_name), object);
}

void BuilderProxy::make_edge(srf::segment::Builder& self,
                             std::shared_ptr<srf::segment::ObjectProperties> source,
                             std::shared_ptr<srf::segment::ObjectProperties> sink)
{
    if (source->is_ingress_acceptor() && sink->is_ingress_provider())
    {
        node::make_edge_typeless(source->ingress_acceptor_base(), sink->ingress_provider_base());
    }
    else if (source->is_ingress_acceptor() && sink->is_ingress_provider())
    {
        node::make_edge_typeless(source->egress_provider_base(), sink->egress_acceptor_base());
    }
    else
    {
        throw std::runtime_error(
            "Invalid edges. Arguments to make_edge were incorrect. Ensure you are providing either "
            "IngressAcceptor->IngressProvider or EgressProvider->EgressAcceptor");
    }
}

}  // namespace srf::pysrf<|MERGE_RESOLUTION|>--- conflicted
+++ resolved
@@ -197,8 +197,7 @@
     return self.make_sink<PyHolder, PythonSink>(name, on_next_w, on_error_w, on_completed_w);
 }
 
-<<<<<<< HEAD
-std::shared_ptr<srf::segment::ObjectProperties> SegmentProxy::make_sink_component(
+std::shared_ptr<srf::segment::ObjectProperties> BuilderProxy::make_sink_component(
     srf::segment::Builder& self,
     const std::string& name,
     std::function<void(py::object object)> on_next,
@@ -231,10 +230,7 @@
     return self.make_sink_component<PyHolder, PythonSinkComponent>(name, on_next_w, on_error_w, on_completed_w);
 }
 
-std::shared_ptr<srf::segment::ObjectProperties> SegmentProxy::get_ingress(srf::segment::Builder& self,
-=======
 std::shared_ptr<srf::segment::ObjectProperties> BuilderProxy::get_ingress(srf::segment::Builder& self,
->>>>>>> da29e46c
                                                                           const std::string& name)
 {
     auto it_caster = node::PortRegistry::s_port_to_type_index.find(name);
