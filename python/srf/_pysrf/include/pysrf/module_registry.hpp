/**
 * SPDX-FileCopyrightText: Copyright (c) 2021-2022, NVIDIA CORPORATION & AFFILIATES. All rights reserved.
 * SPDX-License-Identifier: Apache-2.0
 *
 * Licensed under the Apache License, Version 2.0 (the "License");
 * you may not use this file except in compliance with the License.
 * You may obtain a copy of the License at
 *
 * http://www.apache.org/licenses/LICENSE-2.0
 *
 * Unless required by applicable law or agreed to in writing, software
 * distributed under the License is distributed on an "AS IS" BASIS,
 * WITHOUT WARRANTIES OR CONDITIONS OF ANY KIND, either express or implied.
 * See the License for the specific language governing permissions and
 * limitations under the License.
 */

#pragma once

<<<<<<< HEAD
#include "srf/experimental/modules/segment_modules.hpp"

=======
>>>>>>> e98215e2
#include <pybind11/pybind11.h>

#include <functional>
#include <string>
#include <vector>

namespace srf::segment {
class Builder;
}

namespace srf::pysrf {

// Export everything in the srf::pysrf namespace by default since we compile with -fvisibility=hidden
#pragma GCC visibility push(default)

class ModuleRegistryProxy
{
  public:
    ModuleRegistryProxy() = default;

    static bool contains(ModuleRegistryProxy& self, const std::string& name, const std::string& registry_namespace);

    static bool contains_namespace(ModuleRegistryProxy& self, const std::string& registry_namespace);

    static std::map<std::string, std::vector<std::string>> registered_modules(ModuleRegistryProxy& self);

    static bool is_version_compatible(ModuleRegistryProxy& self, const std::vector<unsigned int>& release_version);

    static std::shared_ptr<srf::modules::SegmentModule> find_module(ModuleRegistryProxy& self,
                                                                    const std::string& name,
                                                                    const std::string& registry_namespace,
                                                                    const std::string& module_name,
                                                                    pybind11::dict module_config);

    static void register_module(ModuleRegistryProxy& self,
                                std::string name,
                                const std::vector<unsigned int>& release_version,
                                std::function<void(srf::segment::Builder&)> fn_py_initializer);

    static void register_module(ModuleRegistryProxy& self,
                                std::string name,
                                std::string registry_namespace,
                                const std::vector<unsigned int>& release_version,
                                std::function<void(srf::segment::Builder&)> fn_py_initializer);

    static void unregister_module(ModuleRegistryProxy& self,
                                  const std::string& name,
                                  const std::string& registry_namespace,
                                  bool optional = true);

    static pybind11::cpp_function find_module(ModuleRegistryProxy& self,
                                              const std::string& name,
                                              const std::string& registry_namespace);

  private:
    /**
     * When we register python modules, we have to capture a python-land initializer function, which is in turn
     * stored in the ModuleRegistry -- a global static struct. If the registered modules that capture a python
     * function are not unregistered when the python interpreter exits, it will hang, waiting on their ref counts
     * to drop to zero. To ensure this doesn't happen, we register an atexit callback here that forces all python
     * modules to be unregistered when the interpreter is shut down.
     * @param name Name of the module
     * @param registry_namespace Namespace of the module
     */
    static void register_module_cleanup_fn(const std::string& name, const std::string& registry_namespace);
};

#pragma GCC visibility pop
}  // namespace srf::pysrf<|MERGE_RESOLUTION|>--- conflicted
+++ resolved
@@ -17,11 +17,8 @@
 
 #pragma once
 
-<<<<<<< HEAD
 #include "srf/experimental/modules/segment_modules.hpp"
 
-=======
->>>>>>> e98215e2
 #include <pybind11/pybind11.h>
 
 #include <functional>
@@ -50,11 +47,9 @@
 
     static bool is_version_compatible(ModuleRegistryProxy& self, const std::vector<unsigned int>& release_version);
 
-    static std::shared_ptr<srf::modules::SegmentModule> find_module(ModuleRegistryProxy& self,
-                                                                    const std::string& name,
-                                                                    const std::string& registry_namespace,
-                                                                    const std::string& module_name,
-                                                                    pybind11::dict module_config);
+    static pybind11::cpp_function find_module(ModuleRegistryProxy& self,
+                                              const std::string& name,
+                                              const std::string& registry_namespace);
 
     static void register_module(ModuleRegistryProxy& self,
                                 std::string name,
@@ -72,10 +67,6 @@
                                   const std::string& registry_namespace,
                                   bool optional = true);
 
-    static pybind11::cpp_function find_module(ModuleRegistryProxy& self,
-                                              const std::string& name,
-                                              const std::string& registry_namespace);
-
   private:
     /**
      * When we register python modules, we have to capture a python-land initializer function, which is in turn
