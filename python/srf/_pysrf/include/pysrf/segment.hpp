--- conflicted
+++ resolved
@@ -201,17 +201,15 @@
                                                                                   std::string module_name,
                                                                                   pybind11::dict config = {});
 
-<<<<<<< HEAD
-    static void init_module(srf::segment::Builder& self, std::shared_ptr<srf::modules::SegmentModule> module);
-=======
     static void register_module_input(srf::segment::Builder& self,
                                       std::string input_name,
                                       std::shared_ptr<segment::ObjectProperties> object);
 
     static void register_module_output(srf::segment::Builder& self,
-                                      std::string output_name,
-                                      std::shared_ptr<segment::ObjectProperties> object);
->>>>>>> 584adfcf
+                                       std::string output_name,
+                                       std::shared_ptr<segment::ObjectProperties> object);
+
+    static void init_module(srf::segment::Builder& self, std::shared_ptr<srf::modules::SegmentModule> module);
 
     static std::shared_ptr<srf::segment::ObjectProperties> make_file_reader(srf::segment::Builder& self,
                                                                             const std::string& name,
