/**
 * SPDX-FileCopyrightText: Copyright (c) 2021-2022, NVIDIA CORPORATION & AFFILIATES. All rights reserved.
 * SPDX-License-Identifier: Apache-2.0
 *
 * Licensed under the Apache License, Version 2.0 (the "License");
 * you may not use this file except in compliance with the License.
 * You may obtain a copy of the License at
 *
 * http://www.apache.org/licenses/LICENSE-2.0
 *
 * Unless required by applicable law or agreed to in writing, software
 * distributed under the License is distributed on an "AS IS" BASIS,
 * WITHOUT WARRANTIES OR CONDITIONS OF ANY KIND, either express or implied.
 * See the License for the specific language governing permissions and
 * limitations under the License.
 */

#include "pysrf/segment.hpp"

#include "pysrf/module_registry.hpp"
#include "pysrf/node.hpp"  // IWYU pragma: keep
#include "pysrf/segment_modules.hpp"
#include "pysrf/types.hpp"
#include "pysrf/utils.hpp"

#include "srf/channel/status.hpp"
#include "srf/modules/segment_modules.hpp"
#include "srf/node/edge_connector.hpp"
#include "srf/node/operators/broadcast.hpp"
#include "srf/segment/builder.hpp"
#include "srf/segment/definition.hpp"
#include "srf/segment/object.hpp"  // IWYU pragma: keep
#include "srf/utils/string_utils.hpp"
#include "srf/version.hpp"

#include <pybind11/cast.h>
#include <pybind11/pybind11.h>
#include <pybind11/pytypes.h>

#include <cstdint>
<<<<<<< HEAD
#include <memory>
=======
#include <functional>
#include <map>
#include <memory>
#include <ostream>
>>>>>>> da29e46c

// IWYU thinks the Segment.def calls need array and vector
// IWYU pragma: no_include <array>
// IWYU pragma: no_include <vector>
// IWYU pragma: no_include <pybind11/detail/common.h>
// IWYU pragma: no_include <pybind11/detail/descr.h>

namespace srf::pysrf {

namespace py = pybind11;

PYBIND11_MODULE(segment, module)
{
    module.doc() = R"pbdoc(
        Python bindings for SRF Segments
        -------------------------------
        .. currentmodule:: segment
        .. autosummary::
           :toctree: _generate
    )pbdoc";

    // Common must be first in every module
    pysrf::import(module, "srf.core.common");
    pysrf::import(module, "srf.core.subscriber");

    pysrf::import_module_object(module, "srf.core.node", "SegmentObject");

    // Type 'b'
    node::EdgeConnector<bool, PyHolder>::register_converter();
    node::EdgeConnector<PyHolder, bool>::register_converter();

    // Type 'i'
    node::EdgeConnector<int32_t, PyHolder>::register_converter();
    node::EdgeConnector<PyHolder, int32_t>::register_converter();

    node::EdgeConnector<int64_t, PyHolder>::register_converter();
    node::EdgeConnector<PyHolder, int64_t>::register_converter();

    // Type 'u'
    node::EdgeConnector<uint32_t, PyHolder>::register_converter();
    node::EdgeConnector<PyHolder, uint32_t>::register_converter();

    node::EdgeConnector<uint64_t, PyHolder>::register_converter();
    node::EdgeConnector<PyHolder, uint64_t>::register_converter();

    // Type 'f'
    node::EdgeConnector<float, PyHolder>::register_converter();
    node::EdgeConnector<PyHolder, float>::register_converter();

    node::EdgeConnector<double, PyHolder>::register_converter();
    node::EdgeConnector<PyHolder, double>::register_converter();

    // Type 'S' and 'U'
    node::EdgeConnector<std::string, PyHolder>::register_converter();
    node::EdgeConnector<PyHolder, std::string>::register_converter();

<<<<<<< HEAD
    py::class_<srf::runnable::LaunchOptions>(m, "LaunchOptions")
        .def_readwrite("pe_count", &srf::runnable::LaunchOptions::pe_count)
        .def_readwrite("engines_per_pe", &srf::runnable::LaunchOptions::engines_per_pe)
        .def_readwrite("engine_factory_name", &srf::runnable::LaunchOptions::engine_factory_name);

    // Base SegmentObject that all object usually derive from
    py::class_<srf::segment::ObjectProperties, std::shared_ptr<srf::segment::ObjectProperties>>(m, "SegmentObject")
        .def_property_readonly("name", &PyNode::name)
        .def_property_readonly("launch_options",
                               py::overload_cast<>(&srf::segment::ObjectProperties::launch_options),
                               py::return_value_policy::reference_internal);

    auto Definition = py::class_<srf::segment::Definition>(m, "Definition");
    auto Builder    = py::class_<srf::segment::Builder>(m, "Builder");
=======
    auto Builder    = py::class_<srf::segment::Builder>(module, "Builder");
    auto Definition = py::class_<srf::segment::Definition>(module, "Definition");
    auto SegmentModule =
        py::class_<srf::modules::SegmentModule, std::shared_ptr<srf::modules::SegmentModule>>(module, "SegmentModule");
    auto SegmentModuleRegistry = py::class_<ModuleRegistryProxy>(module, "ModuleRegistry");
>>>>>>> da29e46c

    /** Builder Interface Declarations **/
    /*
     * @brief Make a source node that generates py::object values
     */
    Builder.def("make_source",
                static_cast<std::shared_ptr<srf::segment::ObjectProperties> (*)(
                    srf::segment::Builder&, const std::string&, py::iterator)>(&BuilderProxy::make_source));

    Builder.def("make_source",
                static_cast<std::shared_ptr<srf::segment::ObjectProperties> (*)(
                    srf::segment::Builder&, const std::string&, py::iterable)>(&BuilderProxy::make_source),
                py::return_value_policy::reference_internal);

    Builder.def("make_source",
                static_cast<std::shared_ptr<srf::segment::ObjectProperties> (*)(
                    srf::segment::Builder&, const std::string&, py::function)>(&BuilderProxy::make_source));

    /**
     * Construct a new py::object sink.
     * Create and return a Segment node used to sink python objects following out of the Segment.
     *
     * (py) @param name: Unique name of the node that will be created in the SRF Segment.
     * (py) @param on_next: python/std function that will be called on a new data element.
     * (py) @param on_error: python/std function that will be called if an error occurs.
     * (py) @param on_completed: python/std function that will be called
     *  Python example.
     *  ```python
     *      def my_on_next(x):
     *          print(f"Sinking {x}")
     *      def my_on_error(err):
     *          print(f"An error occurred: {err}")
     *      def my_on_completed():
     *          print(f"Completed processing")
     *
     *      sink = segment.make_sink("test", my_on_next, my_on_error, my_on_completed)
     *  ```
     */
    Builder.def("make_sink", &BuilderProxy::make_sink, py::return_value_policy::reference_internal);

    Builder.def("make_sink_component", &SegmentProxy::make_sink_component, py::return_value_policy::reference_internal);

    /**
     * Construct a new 'pure' python::object -> python::object node
     *
     * This will create and return a new lambda function with the following signature:
     * (py) @param name : Unique name of the node that will be created in the SRF Segment.
     * (py) @param map_f : a std::function that takes a py::object and returns a py::object. This is your
     * python-function which will be called on each data element as it flows through the node.
     */
    Builder.def("make_node", &BuilderProxy::make_node, py::return_value_policy::reference_internal);

    /**
     * Find and return an existing egress port -- throws if `name` does not exist
     * (py) @param name: Name of the egress port
     */
    Builder.def("get_egress", &BuilderProxy::get_egress, py::arg("name"));

    /**
     * Find and return an existing ingress port -- throws if `name` does not exist
     * (py) @param name: Name of the ingress port
     */
    Builder.def("get_ingress", &BuilderProxy::get_ingress, py::arg("name"));

    Builder.def("make_edge", &BuilderProxy::make_edge);

    Builder.def("make_edge", &BuilderProxy::make_edge, py::arg("source"), py::arg("sink"));

    Builder.def("load_module",
                &BuilderProxy::load_module_from_registry,
                py::arg("module_id"),
                py::arg("registry_namespace"),
                py::arg("module_name"),
                py::arg("module_config"),
                py::return_value_policy::reference_internal);

    Builder.def("init_module", &BuilderProxy::init_module, py::arg("module"));

    Builder.def(
        "register_module_input", &BuilderProxy::register_module_input, py::arg("input_name"), py::arg("object"));

    Builder.def(
        "register_module_output", &BuilderProxy::register_module_output, py::arg("output_name"), py::arg("object"));

    Builder.def("make_node_full", &BuilderProxy::make_node_full, py::return_value_policy::reference_internal);

    /** Segment Module Interface Declarations **/
    SegmentModule.def("config", &SegmentModuleProxy::config);

    SegmentModule.def("component_prefix", &SegmentModuleProxy::component_prefix);

    SegmentModule.def("input_port", &SegmentModuleProxy::input_port, py::arg("input_id"));

    SegmentModule.def("input_ports", &SegmentModuleProxy::input_ports);

    SegmentModule.def("module_type_name", &SegmentModuleProxy::module_type_name);

    SegmentModule.def("name", &SegmentModuleProxy::name);

    SegmentModule.def("output_port", &SegmentModuleProxy::output_port, py::arg("output_id"));

    SegmentModule.def("output_ports", &SegmentModuleProxy::output_ports);

    SegmentModule.def("input_ids", &SegmentModuleProxy::input_ids);

    SegmentModule.def("output_ids", &SegmentModuleProxy::output_ids);

    // TODO(drobison): need to think about if/how we want to expose type_ids to Python... It might allow for some nice
    // flexibility SegmentModule.def("input_port_type_id", &SegmentModuleProxy::input_port_type_id, py::arg("input_id"))
    // SegmentModule.def("input_port_type_ids", &SegmentModuleProxy::input_port_type_id)
    // SegmentModule.def("output_port_type_id", &SegmentModuleProxy::output_port_type_id, py::arg("output_id"))
    // SegmentModule.def("output_port_type_ids", &SegmentModuleProxy::output_port_type_id)

    /** Module Register Interface Declarations **/
    SegmentModuleRegistry.def_static(
        "contains", &ModuleRegistryProxy::contains, py::arg("name"), py::arg("registry_namespace"));

    SegmentModuleRegistry.def_static(
        "contains_namespace", &ModuleRegistryProxy::contains_namespace, py::arg("registry_namespace"));

    SegmentModuleRegistry.def_static("registered_modules", &ModuleRegistryProxy::registered_modules);

    SegmentModuleRegistry.def_static(
        "is_version_compatible", &ModuleRegistryProxy::is_version_compatible, py::arg("release_version"));

    SegmentModuleRegistry.def_static("get_module_constructor",
                                     &ModuleRegistryProxy::get_module_constructor,
                                     py::arg("name"),
                                     py::arg("registry_namespace"));

    SegmentModuleRegistry.def_static(
        "register_module",
        static_cast<void (*)(
            std::string, const std::vector<unsigned int>&, std::function<void(srf::segment::Builder&)>)>(
            &ModuleRegistryProxy::register_module),
        py::arg("name"),
        py::arg("release_version"),
        py::arg("fn_constructor"));

    SegmentModuleRegistry.def_static(
        "register_module",
        static_cast<void (*)(
            std::string, std::string, const std::vector<unsigned int>&, std::function<void(srf::segment::Builder&)>)>(
            &ModuleRegistryProxy::register_module),
        py::arg("name"),
        py::arg("registry_namespace"),
        py::arg("release_version"),
        py::arg("fn_constructor"));

    SegmentModuleRegistry.def_static("unregister_module",
                                     &ModuleRegistryProxy::unregister_module,
                                     py::arg("name"),
                                     py::arg("registry_namespace"),
                                     py::arg("optional") = true);

    module.attr("__version__") =
        SRF_CONCAT_STR(srf_VERSION_MAJOR << "." << srf_VERSION_MINOR << "." << srf_VERSION_PATCH);
}
}  // namespace srf::pysrf<|MERGE_RESOLUTION|>--- conflicted
+++ resolved
@@ -38,14 +38,10 @@
 #include <pybind11/pytypes.h>
 
 #include <cstdint>
-<<<<<<< HEAD
-#include <memory>
-=======
 #include <functional>
 #include <map>
 #include <memory>
 #include <ostream>
->>>>>>> da29e46c
 
 // IWYU thinks the Segment.def calls need array and vector
 // IWYU pragma: no_include <array>
@@ -69,9 +65,6 @@
 
     // Common must be first in every module
     pysrf::import(module, "srf.core.common");
-    pysrf::import(module, "srf.core.subscriber");
-
-    pysrf::import_module_object(module, "srf.core.node", "SegmentObject");
 
     // Type 'b'
     node::EdgeConnector<bool, PyHolder>::register_converter();
@@ -102,28 +95,23 @@
     node::EdgeConnector<std::string, PyHolder>::register_converter();
     node::EdgeConnector<PyHolder, std::string>::register_converter();
 
-<<<<<<< HEAD
-    py::class_<srf::runnable::LaunchOptions>(m, "LaunchOptions")
+    py::class_<srf::runnable::LaunchOptions>(module, "LaunchOptions")
         .def_readwrite("pe_count", &srf::runnable::LaunchOptions::pe_count)
         .def_readwrite("engines_per_pe", &srf::runnable::LaunchOptions::engines_per_pe)
         .def_readwrite("engine_factory_name", &srf::runnable::LaunchOptions::engine_factory_name);
 
     // Base SegmentObject that all object usually derive from
-    py::class_<srf::segment::ObjectProperties, std::shared_ptr<srf::segment::ObjectProperties>>(m, "SegmentObject")
+    py::class_<srf::segment::ObjectProperties, std::shared_ptr<srf::segment::ObjectProperties>>(module, "SegmentObject")
         .def_property_readonly("name", &PyNode::name)
         .def_property_readonly("launch_options",
                                py::overload_cast<>(&srf::segment::ObjectProperties::launch_options),
                                py::return_value_policy::reference_internal);
 
-    auto Definition = py::class_<srf::segment::Definition>(m, "Definition");
-    auto Builder    = py::class_<srf::segment::Builder>(m, "Builder");
-=======
     auto Builder    = py::class_<srf::segment::Builder>(module, "Builder");
     auto Definition = py::class_<srf::segment::Definition>(module, "Definition");
     auto SegmentModule =
         py::class_<srf::modules::SegmentModule, std::shared_ptr<srf::modules::SegmentModule>>(module, "SegmentModule");
     auto SegmentModuleRegistry = py::class_<ModuleRegistryProxy>(module, "ModuleRegistry");
->>>>>>> da29e46c
 
     /** Builder Interface Declarations **/
     /*
@@ -164,7 +152,7 @@
      */
     Builder.def("make_sink", &BuilderProxy::make_sink, py::return_value_policy::reference_internal);
 
-    Builder.def("make_sink_component", &SegmentProxy::make_sink_component, py::return_value_policy::reference_internal);
+    Builder.def("make_sink_component", &BuilderProxy::make_sink_component, py::return_value_policy::reference_internal);
 
     /**
      * Construct a new 'pure' python::object -> python::object node
