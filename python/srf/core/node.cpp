--- conflicted
+++ resolved
@@ -48,9 +48,8 @@
     )pbdoc";
 
     // Common must be first in every module
-<<<<<<< HEAD
-    pysrf::import(m, "srf.core.common");
-    pysrf::import(m, "srf.core.segment");  // Needed for Builder and SegmentObject
+    pysrf::import(module, "srf.core.common");
+    pysrf::import(module, "srf.core.segment");  // Needed for Builder and SegmentObject
 
     // py::class_<srf::segment::Object<PythonNode<PyHolder, PyHolder>>,
     //            srf::segment::ObjectProperties,
@@ -63,26 +62,12 @@
 
     py::class_<srf::segment::Object<node::BroadcastTypeless>,
                srf::segment::ObjectProperties,
-               std::shared_ptr<srf::segment::Object<node::BroadcastTypeless>>>(m, "Broadcast")
+               std::shared_ptr<srf::segment::Object<node::BroadcastTypeless>>>(module, "Broadcast")
         .def(py::init<>([](srf::segment::Builder& builder, std::string name) {
             auto node = builder.construct_object<node::BroadcastTypeless>(name);
 
             return node;
         }));
-=======
-    pysrf::import(module, "srf.core.common");
-
-    py::class_<srf::runnable::LaunchOptions>(module, "LaunchOptions")
-        .def_readwrite("pe_count", &srf::runnable::LaunchOptions::pe_count)
-        .def_readwrite("engines_per_pe", &srf::runnable::LaunchOptions::engines_per_pe)
-        .def_readwrite("engine_factory_name", &srf::runnable::LaunchOptions::engine_factory_name);
-
-    py::class_<srf::segment::ObjectProperties, std::shared_ptr<srf::segment::ObjectProperties>>(module, "SegmentObject")
-        .def_property_readonly("name", &PyNode::name)
-        .def_property_readonly("launch_options",
-                               py::overload_cast<>(&srf::segment::ObjectProperties::launch_options),
-                               py::return_value_policy::reference_internal);
->>>>>>> da29e46c
 
     module.attr("__version__") =
         SRF_CONCAT_STR(srf_VERSION_MAJOR << "." << srf_VERSION_MINOR << "." << srf_VERSION_PATCH);
