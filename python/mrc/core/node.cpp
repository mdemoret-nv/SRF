--- conflicted
+++ resolved
@@ -73,7 +73,26 @@
             return node;
         }));
 
-<<<<<<< HEAD
+    py::class_<mrc::segment::Object<node::ZipBase>,
+               mrc::segment::ObjectProperties,
+               std::shared_ptr<mrc::segment::Object<node::ZipBase>>>(py_mod, "Zip")
+        .def(py::init<>([](mrc::segment::IBuilder& builder, std::string name, size_t count) {
+            // std::shared_ptr<mrc::segment::ObjectProperties> node;
+
+            if (count == 2)
+            {
+                return builder.construct_object<node::Zip<PyObjectHolder, PyObjectHolder>>(name)->as<node::ZipBase>();
+            }
+            else
+            {
+                py::print("Unsupported count!");
+                throw std::runtime_error("Unsupported count!");
+            }
+        }))
+        .def("get_sink", [](mrc::segment::Object<node::ZipBase>& self, size_t index) {
+            return self.get_child(MRC_CONCAT_STR("sink[" << index << "]"));
+        });
+
     // py::class_<mrc::segment::Object<node::ZipBase<std::tuple<int>>>,
     //            mrc::segment::ObjectProperties,
     //            std::shared_ptr<mrc::segment::Object<node::ZipBase>>>(py_mod, "Zip")
@@ -122,27 +141,6 @@
                 return self.get_child(MRC_CONCAT_STR("source[" << key_str << "]"));
             },
             py::arg("key"));
-=======
-    py::class_<mrc::segment::Object<node::ZipBase>,
-               mrc::segment::ObjectProperties,
-               std::shared_ptr<mrc::segment::Object<node::ZipBase>>>(py_mod, "Zip")
-        .def(py::init<>([](mrc::segment::IBuilder& builder, std::string name, size_t count) {
-            // std::shared_ptr<mrc::segment::ObjectProperties> node;
-
-            if (count == 2)
-            {
-                return builder.construct_object<node::Zip<PyObjectHolder, PyObjectHolder>>(name)->as<node::ZipBase>();
-            }
-            else
-            {
-                py::print("Unsupported count!");
-                throw std::runtime_error("Unsupported count!");
-            }
-        }))
-        .def("get_sink", [](mrc::segment::Object<node::ZipBase>& self, size_t index) {
-            return self.get_child(MRC_CONCAT_STR("sink[" << index << "]"));
-        });
->>>>>>> 61fa2942
 
     py_mod.attr("__version__") = MRC_CONCAT_STR(mrc_VERSION_MAJOR << "." << mrc_VERSION_MINOR << "."
                                                                   << mrc_VERSION_PATCH);
