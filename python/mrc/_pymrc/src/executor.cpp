--- conflicted
+++ resolved
@@ -135,14 +135,8 @@
     auto result = pthread_sigmask(SIG_BLOCK, &sigset, &pysigset);
 
     // Now create the executor
-    auto system    = std::make_unique<System>(options);
-<<<<<<< HEAD
-    auto resources = std::make_unique<ThreadingResources>(std::move(system));
-    m_exec         = std::make_shared<mrc::Executor>(std::move(resources));
-=======
-    auto resources = std::make_unique<SystemResources>(std::move(system));
+
     m_exec         = mrc::make_executor(options);
->>>>>>> 3953bb05
 }
 
 Executor::~Executor()
