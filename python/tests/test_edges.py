--- conflicted
+++ resolved
@@ -274,6 +274,16 @@
 
     for u in upstream:
         seg.make_edge(u, node)
+
+    return node
+
+
+def add_zip(seg: mrc.Builder, *upstream: mrc.SegmentObject):
+
+    node = mrc.core.node.Zip(seg, "Zip", len(upstream))
+
+    for i, u in enumerate(upstream):
+        seg.make_edge(u, node.get_sink(i))
 
     return node
 
@@ -679,7 +689,6 @@
 
     results = run_segment(segment_init)
 
-<<<<<<< HEAD
     assert results == expected_node_counts
 
 
@@ -700,6 +709,4 @@
 
     results = run_segment(segment_init)
 
-=======
->>>>>>> 61fa2942
     assert results == expected_node_counts